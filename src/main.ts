--- conflicted
+++ resolved
@@ -4,7 +4,6 @@
 import { DEFAULT_PLUGIN_SETTINGS, DEFAULT_BOARD_CONFIGURATION } from './settingsDefaults';
 import { WidgetBoardSettingTab } from './settingsTab';
 import { registeredWidgetImplementations } from './widgetRegistry';
-<<<<<<< HEAD
 import {
     DEFAULT_POMODORO_SETTINGS,
     DEFAULT_MEMO_SETTINGS,
@@ -14,12 +13,10 @@
 import type { PomodoroSettings } from './widgets/pomodoro';
 import type { MemoWidgetSettings } from './widgets/memo';
 import type { TimerStopwatchWidgetSettings } from './widgets/timer-stopwatch';
-=======
 import { DEFAULT_POMODORO_SETTINGS, PomodoroSettings } from './widgets/pomodoro';
 import { DEFAULT_MEMO_SETTINGS } from './widgets/memo';
 import { DEFAULT_CALENDAR_SETTINGS } from './settingsDefaults';
 import { DEFAULT_TIMER_STOPWATCH_SETTINGS, TimerStopwatchWidgetSettings } from './widgets/timer-stopwatch';
->>>>>>> f562241e
 import cloneDeep from 'lodash.clonedeep';
 import { LLMManager } from './llm/llmManager';
 import { GeminiProvider } from './llm/gemini/geminiApi';
