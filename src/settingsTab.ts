// src/settingsTab.ts
import { App, PluginSettingTab, Setting, Notice, Modal, TFolder, FuzzySuggestModal } from 'obsidian';
import type WidgetBoardPlugin from './main';
import { WidgetBoardModal } from './modal';
import type {
    PomodoroSettings,
    PomodoroSoundType,
    PomodoroExportFormat,
} from './widgets/pomodoro';
import type { MemoWidgetSettings } from './widgets/memo';
import type { CalendarWidgetSettings } from './widgets/calendar';
<<<<<<< HEAD
import {
    DEFAULT_POMODORO_SETTINGS,
    DEFAULT_MEMO_SETTINGS,
    DEFAULT_CALENDAR_SETTINGS,
    DEFAULT_RECENT_NOTES_SETTINGS,
    DEFAULT_TIMER_STOPWATCH_SETTINGS,
    DEFAULT_TWEET_WIDGET_SETTINGS,
    REFLECTION_WIDGET_DEFAULT_SETTINGS,
} from './settings/defaultWidgetSettings';
import { TweetRepository } from './widgets/tweetWidget';
import { computeNextTime, ScheduleOptions } from './widgets/tweetWidget/scheduleUtils';
import type { ScheduledTweet } from './widgets/tweetWidget/types';
=======
import { DEFAULT_RECENT_NOTES_SETTINGS } from './widgets/recent-notes';
import { DEFAULT_TIMER_STOPWATCH_SETTINGS } from './widgets/timer-stopwatch';
import { REFLECTION_WIDGET_DEFAULT_SETTINGS } from './widgets/reflectionWidget/constants';
>>>>>>> f562241e
import { obfuscate, deobfuscate } from './utils';
import { widgetTypeName, t, LANGUAGE_NAMES } from './i18n/index';
import type { Language } from './i18n/index';
import { createAccordion } from './utils/uiHelpers';
import { renderBoardManagementSection, renderBoardGroupSection, notifyWidgetInstanceIfBoardOpen as externalNotify } from './settings/boardGroupSettings';
import { renderTweetWidgetSettings } from './settings/tweetSettings';
// import { registeredWidgetImplementations } from './widgetRegistry'; // 未使用なのでコメントアウトまたは削除

/**
 * プラグインの「ウィジェットボード設定」タブを管理するクラス
 * - 各種設定UIの生成・保存・ボード/グループ管理などを担当
 */
export class WidgetBoardSettingTab extends PluginSettingTab {
    plugin: WidgetBoardPlugin;
    selectedBoardId: string | null = null;
    boardDropdownEl: HTMLSelectElement | null = null;
    boardGroupBodyEl: HTMLElement | null = null;

    /**
     * 設定タブの初期化
     * @param app Obsidianアプリインスタンス
     * @param plugin プラグイン本体
     */
    constructor(app: App, plugin: WidgetBoardPlugin) {
        super(app, plugin);
        this.plugin = plugin;
        if (this.plugin.settings.boards.length > 0) {
            this.selectedBoardId = this.plugin.settings.lastOpenedBoardId || this.plugin.settings.boards[0].id;
        }
    }

    /**
     * 設定タブのUIを描画
     */
    display(): void {
        const { containerEl } = this;
        containerEl.empty();
        const lang: Language = (['ja', 'en'] as const).includes(this.plugin.settings.language as Language)
            ? (this.plugin.settings.language as Language)
            : 'ja';
        new Setting(containerEl).setName(t(lang, 'settingTabHeading')).setHeading();
        // --- ベースフォルダ入力欄 ---
        const baseFolderSetting = new Setting(containerEl)
            .setName(t(lang, 'baseFolderGlobal'))
            .setDesc(t(lang, 'baseFolderGlobalDesc'));
        baseFolderSetting.addText(text => {
            text.setPlaceholder(t(lang, 'myfolderPlaceholder'))
                .setValue(this.plugin.settings.baseFolder || '')
                .onChange(async () => {
                    // 入力途中は何もしない
                });
            text.inputEl.addEventListener('blur', async () => {
                let v = text.inputEl.value.trim();
                if (v.startsWith('/') || v.match(/^([A-Za-z]:\\|\\|~)/)) {
                    new Notice(t(lang, 'vaultRelativePathOnly'));
                    text.setValue(this.plugin.settings.baseFolder || '');
                    return;
                }
                // フォルダ存在チェック
                const folder = this.app.vault.getAbstractFileByPath(v);
                if (!folder || folder.constructor.name !== 'TFolder') {
                    new Notice('Vault内のフォルダのみ指定できます。');
                    text.setValue(this.plugin.settings.baseFolder || '');
                    return;
                }
                this.plugin.settings.baseFolder = v;
                await this.plugin.saveSettings();
            });
            // サジェストボタン用クロージャ
            baseFolderSetting.addExtraButton(btn => {
                btn.setIcon('search');
                btn.setTooltip('Vault内のフォルダをサジェスト');
                btn.onClick(() => {
                    const folders = this.app.vault.getAllLoadedFiles()
                        .filter((f): f is TFolder => f instanceof TFolder);
                    class FolderSuggestModal extends FuzzySuggestModal<TFolder> {
                        constructor(app: App, private folders: TFolder[], private onChoose: (folder: TFolder) => void) {
                            super(app);
                            this.setPlaceholder('Vault内のフォルダを検索...');
                        }
                        getItems(): TFolder[] { return this.folders; }
                        getItemText(item: TFolder): string { return item.path; }
                        onChooseItem(item: TFolder) { this.onChoose(item); }
                    }
                    new FolderSuggestModal(this.app, folders, (folder) => {
                        text.setValue(folder.path);
                        this.plugin.settings.baseFolder = folder.path;
                        this.plugin.saveSettings();
                    }).open();
                });
            });
        });

        // 言語設定
        new Setting(containerEl)
            .setName(t(lang, 'languageSetting'))
            .addDropdown(drop => {
                Object.entries(LANGUAGE_NAMES).forEach(([value, label]) => {
                    drop.addOption(value, label);
                });
                drop.setValue(this.plugin.settings.language || 'ja')
                    .onChange(async (value) => {
                        this.plugin.settings.language = value as Language;
                        await this.plugin.saveSettings();
                        this.display();
                    });
            });

        new Setting(containerEl)
            .setName(t(lang, 'debugLog'))
            .setDesc(t(lang, 'debugLogDesc'))
            .addToggle(toggle => {
                toggle.setValue(this.plugin.settings.debugLogging ?? false)
                    .onChange(async (value) => {
                        this.plugin.settings.debugLogging = value;
                        await this.plugin.saveSettings();
                    });
            });

        // --- ポモドーロ（グローバル設定） ---
        this.renderPomodoroSettings(containerEl, lang);
        // --- タイマー／ストップウォッチ通知音（全体設定） ---
        this.renderTimerSettings(containerEl, lang);
        // --- LLMグローバル設定 ---
        this.renderLLMSettings(containerEl, lang);
        // --- つぶやき（グローバル設定） ---
        renderTweetWidgetSettings(this, containerEl, lang);
        // --- カレンダー（グローバル設定） ---
        this.renderCalendarSettings(containerEl, lang);
        renderBoardManagementSection(this, containerEl, lang);
        renderBoardGroupSection(this, containerEl, lang);
    }

    private renderPomodoroSettings(containerEl: HTMLElement, lang: Language) {
        const pomoAcc = createAccordion(containerEl, t(lang, 'pomoGlobalSetting'), false); // デフォルトで閉じる
        new Setting(pomoAcc.body)
            .setName(t(lang, 'notificationSound'))
            .setDesc(t(lang, 'pomodoroNotificationSoundDesc'))
            .addDropdown(dropdown => {
                dropdown.addOption('off', t(lang, 'off'));
                dropdown.addOption('default_beep', t(lang, 'beep'));
                dropdown.addOption('bell', t(lang, 'bell'));
                dropdown.addOption('chime', t(lang, 'chime'));
                dropdown.setValue(this.plugin.settings.pomodoroNotificationSound || 'default_beep')
                    .onChange(async (value) => {
                        this.plugin.settings.pomodoroNotificationSound = value as PomodoroSoundType;
                        await this.plugin.saveSettings();
                    });
            })
            .addExtraButton(btn => {
                btn.setIcon('play');
                btn.setTooltip(t(lang, 'playSound'));
                btn.onClick(() => {
                    playTestNotificationSound(
                        this.plugin,
                        this.plugin.settings.pomodoroNotificationSound || 'default_beep',
                        this.plugin.settings.pomodoroNotificationVolume ?? 0.2
                    );
                });
            });
        new Setting(pomoAcc.body)
            .setName(t(lang, 'notificationVolume'))
            .setDesc(t(lang, 'notificationVolumeDesc'))
            .addSlider(slider => {
                slider.setLimits(0, 1, 0.01)
                    .setValue(this.plugin.settings.pomodoroNotificationVolume ?? 0.2);
                const valueLabel = document.createElement('span');
                valueLabel.style.marginLeft = '12px';
                valueLabel.style.fontWeight = 'bold';
                valueLabel.textContent = String((this.plugin.settings.pomodoroNotificationVolume ?? 0.2).toFixed(2));
                slider.sliderEl.parentElement?.appendChild(valueLabel);
                slider.onChange(async (value) => {
                    this.plugin.settings.pomodoroNotificationVolume = value;
                    valueLabel.textContent = String(value.toFixed(2));
                    await this.plugin.saveSettings();
                });
            });
        // --- ポモドーロ終了時に該当ボードを自動で開く ---
        new Setting(pomoAcc.body)
            .setName(t(lang, 'openBoardOnPomodoroEnd'))
            .setDesc(t(lang, 'openBoardOnPomodoroEndDesc'))
            .addToggle(toggle => {
                toggle.setValue(this.plugin.settings.openBoardOnPomodoroEnd ?? false)
                    .onChange(async (value) => {
                        this.plugin.settings.openBoardOnPomodoroEnd = value;
                        await this.plugin.saveSettings();
                    });
            });
        // --- ポモドーロ終了時に自動で次のセッションを開始 ---
        new Setting(pomoAcc.body)
            .setName(t(lang, 'autoStartNextPomodoroSession'))
            .setDesc(t(lang, 'autoStartNextPomodoroSessionDesc'))
            .addToggle(toggle => {
                toggle.setValue(this.plugin.settings.autoStartNextPomodoroSession ?? false)
                    .onChange(async (value) => {
                        this.plugin.settings.autoStartNextPomodoroSession = value;
                        await this.plugin.saveSettings();
                    });
            });
        // --- エクスポート形式（グローバル設定） ---
        new Setting(pomoAcc.body)
            .setName(t(lang, 'exportFormat'))
            .setDesc(t(lang, 'exportFormatDesc'))
            .addDropdown(dropdown => {
                dropdown.addOption('none', t(lang, 'notSave'));
                dropdown.addOption('csv', 'CSV');
                dropdown.addOption('json', 'JSON');
                dropdown.addOption('markdown', 'Markdown');
                dropdown.setValue(this.plugin.settings.pomodoroExportFormat || 'none')
                    .onChange(async (value: PomodoroExportFormat) => {
                        this.plugin.settings.pomodoroExportFormat = value;
                        await this.plugin.saveSettings();
                    });
            });
    }

    private renderTimerSettings(containerEl: HTMLElement, lang: Language) {
        const timerAcc = createAccordion(containerEl, t(lang, 'timerGlobalSetting'), false); // デフォルトで閉じる
        new Setting(timerAcc.body)
            .setName(t(lang, 'notificationSound'))
            .setDesc(t(lang, 'timerNotificationSoundDesc'))
            .addDropdown(dropdown => {
                dropdown.addOption('off', t(lang, 'off'));
                dropdown.addOption('default_beep', t(lang, 'beep'));
                dropdown.addOption('bell', t(lang, 'bell'));
                dropdown.addOption('chime', t(lang, 'chime'));
                dropdown.setValue(this.plugin.settings.timerStopwatchNotificationSound || 'default_beep')
                    .onChange(async (value) => {
                        this.plugin.settings.timerStopwatchNotificationSound = value as import("./widgets/timer-stopwatch").TimerSoundType;
                        await this.plugin.saveSettings();
                    });
            })
            .addExtraButton(btn => {
                btn.setIcon('play');
                btn.setTooltip(t(lang, 'playSound'));
                btn.onClick(() => {
                    playTestNotificationSound(
                        this.plugin,
                        this.plugin.settings.timerStopwatchNotificationSound || 'default_beep',
                        this.plugin.settings.timerStopwatchNotificationVolume ?? 0.5
                    );
                });
            });
        new Setting(timerAcc.body)
            .setName(t(lang, 'notificationVolume'))
            .setDesc(t(lang, 'notificationVolumeDesc'))
            .addSlider(slider => {
                slider.setLimits(0, 1, 0.01)
                    .setValue(this.plugin.settings.timerStopwatchNotificationVolume ?? 0.5);
                const valueLabel = document.createElement('span');
                valueLabel.style.marginLeft = '12px';
                valueLabel.style.fontWeight = 'bold';
                valueLabel.textContent = String((this.plugin.settings.timerStopwatchNotificationVolume ?? 0.5).toFixed(2));
                slider.sliderEl.parentElement?.appendChild(valueLabel);
                slider.onChange(async (value) => {
                    this.plugin.settings.timerStopwatchNotificationVolume = value;
                    valueLabel.textContent = String(value.toFixed(2));
                    await this.plugin.saveSettings();
                });
            });
    }

    private renderLLMSettings(containerEl: HTMLElement, lang: Language) {
        const llmAcc = createAccordion(containerEl, t(lang, 'llmGlobalSetting'), false);
        new Setting(llmAcc.body).setName('Gemini').setHeading();
        // Gemini APIキー
        new Setting(llmAcc.body)
            .setName(t(lang, 'geminiApiKey'))
            .setDesc(t(lang, 'geminiApiKeyDesc'))
            .addText(text => {
                text.inputEl.type = 'password'; // マスキング
                text.setPlaceholder('sk-...')
                    .setValue(deobfuscate(this.plugin.settings.llm?.gemini?.apiKey || ''))
                    .onChange(async () => { /* 入力途中は何もしない */ });
                // 表示/非表示トグルボタン
                const toggleBtn = document.createElement('button');
                toggleBtn.type = 'button';
                toggleBtn.textContent = t(lang, 'show');
                toggleBtn.style.marginLeft = '8px';
                toggleBtn.onclick = () => {
                    if (text.inputEl.type === 'password') {
                        text.inputEl.type = 'text';
                        toggleBtn.textContent = t(lang, 'hide');
                    } else {
                        text.inputEl.type = 'password';
                        toggleBtn.textContent = t(lang, 'show');
                    }
                };
                text.inputEl.parentElement?.appendChild(toggleBtn);
                text.inputEl.addEventListener('blur', async () => {
                    const plain = text.inputEl.value.trim();
                    if (!this.plugin.settings.llm) {
                        this.plugin.settings.llm = { gemini: { apiKey: '', model: 'gemini-2.0-flash-exp' } };
                    }
                    if (!this.plugin.settings.llm.gemini) {
                        this.plugin.settings.llm.gemini = { apiKey: '', model: 'gemini-2.0-flash-exp' };
                    }
                    this.plugin.settings.llm.gemini.apiKey = obfuscate(plain);
                    await this.plugin.saveSettings();
                });
            });
        // Gemini モデル名
        new Setting(llmAcc.body)
            .setName(t(lang, 'llmModelName'))
            .setDesc(t(lang, 'llmModelNameExample'))
            .addText(text => {
                text.setValue(this.plugin.settings.llm?.gemini?.model || 'gemini-2.0-flash-exp')
                    .onChange(async (v) => {
                        if (!this.plugin.settings.llm) this.plugin.settings.llm = { gemini: { apiKey: '', model: 'gemini-2.0-flash-exp' } };
                        this.plugin.settings.llm.gemini.model = v;
                        await this.plugin.saveSettings();
                    });
            });
        // つぶやきAI返信用モデル名
        new Setting(llmAcc.body)
            .setName(t(lang, 'tweetAiModelName'))
            .setDesc(t(lang, 'tweetAiModelNameDesc'))
            .addText(text => {
                text.setPlaceholder('例: gemini-1.5-flash-latest')
                    .setValue(this.plugin.settings.tweetAiModel || '')
                    .onChange(async (v) => {
                        this.plugin.settings.tweetAiModel = v;
                        await this.plugin.saveSettings();
                    });
            });
        // 振り返りAI要約用モデル名
        new Setting(llmAcc.body)
            .setName(t(lang, 'reflectionAiModelName'))
            .setDesc(t(lang, 'reflectionAiModelNameDesc'))
            .addText(text => {
                text.setPlaceholder('例: gemini-2.0-flash-exp')
                    .setValue(this.plugin.settings.reflectionAiModel || '')
                    .onChange(async (v) => {
                        this.plugin.settings.reflectionAiModel = v;
                        await this.plugin.saveSettings();
                    });
            });
        // --- ユーザプロンプト（今日用） ---
        new Setting(llmAcc.body)
            .setName(t(lang, 'userSummaryPromptToday'))
            .setDesc(t(lang, 'userSummaryPromptTodayDesc'))
            .addTextArea(text => {
                text.setPlaceholder(t(lang, 'enterCustomPrompt'))
                    .setValue(this.plugin.settings.userSummaryPromptToday || '')
                    .onChange(async (v) => {
                        this.plugin.settings.userSummaryPromptToday = v;
                        await this.plugin.saveSettings();
                    });
            });
        // --- ユーザプロンプト（今週用） ---
        new Setting(llmAcc.body)
            .setName(t(lang, 'userSummaryPromptWeek'))
            .setDesc(t(lang, 'userSummaryPromptWeekDesc'))
            .addTextArea(text => {
                text.setPlaceholder(t(lang, 'enterCustomPrompt'))
                    .setValue(this.plugin.settings.userSummaryPromptWeek || '')
                    .onChange(async (v) => {
                        this.plugin.settings.userSummaryPromptWeek = v;
                        await this.plugin.saveSettings();
                    });
            });
        // --- ユーザプロンプト（つぶやき用） ---
        new Setting(llmAcc.body)
            .setName(t(lang, 'userTweetPrompt'))
            .setDesc(t(lang, 'userTweetPromptDesc'))
            .addTextArea(text => {
                text.setPlaceholder(t(lang, 'enterCustomPrompt'))
                    .setValue(this.plugin.settings.userTweetPrompt || '')
                    .onChange(async (v) => {
                        this.plugin.settings.userTweetPrompt = v;
                        await this.plugin.saveSettings();
                    });
            });
    }

    private renderCalendarSettings(containerEl: HTMLElement, lang: Language) {
        const calendarAcc = createAccordion(containerEl, t(lang, 'calendarGlobalSetting'), false); // デフォルトで閉じる
        new Setting(calendarAcc.body)
            .setName(t(lang, 'weekStartDay'))
            .setDesc(t(lang, 'weekStartDayDesc'))
            .addDropdown(drop => {
                const labels = [t(lang, 'sunday'),t(lang, 'monday'),t(lang, 'tuesday'),t(lang, 'wednesday'),t(lang, 'thursday'),t(lang, 'friday'),t(lang, 'saturday')];
                labels.forEach((l, i) => drop.addOption(String(i), l));
                drop.setValue(String(this.plugin.settings.weekStartDay ?? 1));
                drop.onChange(async value => {
                    this.plugin.settings.weekStartDay = parseInt(value, 10);
                    await this.plugin.saveSettings();
                });
            });
    }
    notifyWidgetInstanceIfBoardOpen(
        boardId: string,
        widgetId: string,
        widgetType: string,
        newSettings: Record<string, unknown>
    ) {
        externalNotify(this, boardId, widgetId, widgetType, newSettings);
    }
}

function playTestNotificationSound(plugin: WidgetBoardPlugin, soundType: string, volume: number) {
    try {
        if (soundType === 'off') return;
        const w = window as Window & {
            _testTimerAudio?: HTMLAudioElement;
            _testTimerAudioCtx?: AudioContext;
            webkitAudioContext?: typeof AudioContext;
        };
        if (w._testTimerAudio) {
            w._testTimerAudio.pause();
            w._testTimerAudio = undefined;
        }
        if (w._testTimerAudioCtx && w._testTimerAudioCtx.state !== 'closed') {
            w._testTimerAudioCtx.close();
            w._testTimerAudioCtx = undefined;
        }
        const ctx = new (window.AudioContext || w.webkitAudioContext!)();
        w._testTimerAudioCtx = ctx;
        if (soundType === 'default_beep') {
            const osc = ctx.createOscillator();
            const gain = ctx.createGain();
            osc.type = 'sine';
            osc.frequency.setValueAtTime(880, ctx.currentTime);
            gain.gain.setValueAtTime(Math.max(0.0001, Math.min(1, volume)), ctx.currentTime);
            gain.gain.exponentialRampToValueAtTime(0.0001, ctx.currentTime + 0.7);
            osc.connect(gain); gain.connect(ctx.destination);
            osc.start(ctx.currentTime);
            osc.stop(ctx.currentTime + 0.7);
            osc.onended = () => ctx.close();
        } else if (soundType === 'bell') {
            const osc1 = ctx.createOscillator();
            const osc2 = ctx.createOscillator();
            const gain = ctx.createGain();
            osc1.type = 'triangle';
            osc2.type = 'triangle';
            osc1.frequency.setValueAtTime(880, ctx.currentTime);
            osc2.frequency.setValueAtTime(1320, ctx.currentTime);
            gain.gain.setValueAtTime(Math.max(0.0001, Math.min(1, volume)), ctx.currentTime);
            gain.gain.exponentialRampToValueAtTime(0.0001, ctx.currentTime + 0.8);
            osc1.connect(gain); osc2.connect(gain); gain.connect(ctx.destination);
            osc1.start(ctx.currentTime); osc2.start(ctx.currentTime);
            osc1.stop(ctx.currentTime + 0.8); osc2.stop(ctx.currentTime + 0.8);
            osc2.detune.setValueAtTime(5, ctx.currentTime + 0.2);
            osc1.onended = () => ctx.close();
        } else if (soundType === 'chime') {
            const notes = [523.25, 659.25, 784.0];
            const now = ctx.currentTime;
            notes.forEach((freq, i) => {
                const osc = ctx.createOscillator();
                const gain = ctx.createGain();
                osc.type = 'sine';
                osc.frequency.setValueAtTime(freq, now + i * 0.18);
                gain.gain.setValueAtTime(Math.max(0.0001, Math.min(1, volume)), now + i * 0.18);
                gain.gain.exponentialRampToValueAtTime(0.0001, now + i * 0.18 + 0.22);
                osc.connect(gain); gain.connect(ctx.destination);
                osc.start(now + i * 0.18);
                osc.stop(now + i * 0.18 + 0.22);
                if (i === notes.length - 1) osc.onended = () => ctx.close();
            });
        }
    } catch { new Notice('音声の再生に失敗しました'); }
}
<|MERGE_RESOLUTION|>--- conflicted
+++ resolved
@@ -9,7 +9,6 @@
 } from './widgets/pomodoro';
 import type { MemoWidgetSettings } from './widgets/memo';
 import type { CalendarWidgetSettings } from './widgets/calendar';
-<<<<<<< HEAD
 import {
     DEFAULT_POMODORO_SETTINGS,
     DEFAULT_MEMO_SETTINGS,
@@ -22,11 +21,9 @@
 import { TweetRepository } from './widgets/tweetWidget';
 import { computeNextTime, ScheduleOptions } from './widgets/tweetWidget/scheduleUtils';
 import type { ScheduledTweet } from './widgets/tweetWidget/types';
-=======
 import { DEFAULT_RECENT_NOTES_SETTINGS } from './widgets/recent-notes';
 import { DEFAULT_TIMER_STOPWATCH_SETTINGS } from './widgets/timer-stopwatch';
 import { REFLECTION_WIDGET_DEFAULT_SETTINGS } from './widgets/reflectionWidget/constants';
->>>>>>> f562241e
 import { obfuscate, deobfuscate } from './utils';
 import { widgetTypeName, t, LANGUAGE_NAMES } from './i18n/index';
 import type { Language } from './i18n/index';
