--- conflicted
+++ resolved
@@ -389,996 +389,6 @@
             });
     }
 
-<<<<<<< HEAD
-    private renderTweetWidgetSettings(containerEl: HTMLElement, lang: Language) {
-        const tweetGlobalAcc = createAccordion(containerEl, t(lang, 'tweetWidgetGlobalSettings'), false);
-        // ユーザー一覧セクションのみ先に切り出し
-        new Setting(tweetGlobalAcc.body).setName(t(lang, 'userListGlobal')).setHeading();
-        const userListDiv = tweetGlobalAcc.body.createDiv({ cls: 'tweet-user-list-table' });
-        const renderUserList = () => {
-            userListDiv.empty();
-            if (!this.plugin.settings.userProfiles) this.plugin.settings.userProfiles = [];
-            if (!this.plugin.settings.userProfiles.some(p => p.userId === '@you')) {
-                this.plugin.settings.userProfiles.unshift({ userName: 'あなた', userId: '@you', avatarUrl: '' });
-            }
-            const table = userListDiv.createEl('table', { cls: 'tweet-user-table' });
-            const thead = table.createEl('thead');
-            const headerRow = thead.createEl('tr');
-            [t(lang, 'userName'), t(lang, 'userId'), t(lang, 'avatarUrl'), ''].forEach(h => headerRow.createEl('th', { text: h }));
-            const tbody = table.createEl('tbody');
-            (this.plugin.settings.userProfiles || []).forEach((profile, idx) => {
-                const isSelf = profile.userId === '@you';
-                const row = tbody.createEl('tr');
-                const nameTd = row.createEl('td');
-                const nameInput = nameTd.createEl('input', { type: 'text', value: profile.userName || '', placeholder: '例: あなた' });
-                nameInput.onchange = async () => {
-                    if (!this.plugin.settings.userProfiles) this.plugin.settings.userProfiles = [];
-                    this.plugin.settings.userProfiles[idx].userName = nameInput.value;
-                    await this.plugin.saveSettings();
-                };
-                const idTd = row.createEl('td');
-                const idInput = idTd.createEl('input', { type: 'text', value: profile.userId || '', placeholder: '例: @you' });
-                if (isSelf) idInput.disabled = true;
-                idInput.onchange = async () => {
-                    if (!this.plugin.settings.userProfiles) this.plugin.settings.userProfiles = [];
-                    this.plugin.settings.userProfiles[idx].userId = idInput.value;
-                    await this.plugin.saveSettings();
-                };
-                const avatarTd = row.createEl('td');
-                const avatarInput = avatarTd.createEl('input', { type: 'text', value: profile.avatarUrl || '', placeholder: 'https://example.com/avatar.png' });
-                avatarInput.onchange = async () => {
-                    if (!this.plugin.settings.userProfiles) this.plugin.settings.userProfiles = [];
-                    this.plugin.settings.userProfiles[idx].avatarUrl = avatarInput.value;
-                    await this.plugin.saveSettings();
-                };
-                const delTd = row.createEl('td');
-                if (!isSelf) {
-                    const delBtn = delTd.createEl('button', { text: t(lang, 'delete'), cls: 'mod-warning' });
-                    delBtn.onclick = async () => {
-                        if (!this.plugin.settings.userProfiles) this.plugin.settings.userProfiles = [];
-                        this.plugin.settings.userProfiles.splice(idx, 1);
-                        await this.plugin.saveSettings();
-                        renderUserList();
-                    };
-                }
-            });
-            const addTr = tbody.createEl('tr');
-            addTr.createEl('td', { attr: { colspan: 4 } });
-            const addBtn = addTr.createEl('button', { text: t(lang, 'addUser'), cls: 'mod-cta' });
-            addBtn.onclick = async () => {
-                if (!this.plugin.settings.userProfiles) this.plugin.settings.userProfiles = [];
-                this.plugin.settings.userProfiles.push({ userName: '', userId: '', avatarUrl: '' });
-                await this.plugin.saveSettings();
-                renderUserList();
-            };
-        };
-        renderUserList();
-
-        // --- AIリプライ発火上限設定 ---
-        new Setting(tweetGlobalAcc.body)
-            .setName(t(lang, 'aiReplyTriggerless'))
-            .setDesc('ONにすると「@ai」や「#ai-reply」などのトリガーワードがなくても、全ての投稿がAIリプライ候補になります。')
-            .addToggle(toggle => {
-                toggle.setValue(this.plugin.settings.aiReplyTriggerless ?? false)
-                    .onChange(async (value) => {
-                        this.plugin.settings.aiReplyTriggerless = value;
-                        await this.plugin.saveSettings();
-                    });
-            });
-        new Setting(tweetGlobalAcc.body)
-            .setName(t(lang, 'aiReplyRpm'))
-            .setDesc(t(lang, 'aiReplyRpmDesc'))
-            .addText(text => {
-                text.setPlaceholder('-1（無制限）')
-                    .setValue(String(this.plugin.settings.aiReplyRpm ?? 2))
-                    .onChange(async (v) => {
-                        let n = parseInt(v, 10);
-                        if (isNaN(n)) n = 2;
-                        this.plugin.settings.aiReplyRpm = n;
-                        await this.plugin.saveSettings();
-                    });
-            });
-        new Setting(tweetGlobalAcc.body)
-            .setName(t(lang, 'aiReplyRpd'))
-            .setDesc(t(lang, 'aiReplyRpdDesc'))
-            .addText(text => {
-                text.setPlaceholder('-1（無制限）')
-                    .setValue(String(this.plugin.settings.aiReplyRpd ?? 10))
-                    .onChange(async (v) => {
-                        let n = parseInt(v, 10);
-                        if (isNaN(n)) n = 10;
-                        this.plugin.settings.aiReplyRpd = n;
-                        await this.plugin.saveSettings();
-                    });
-            });
-        // ユーザーアイコンURL
-        new Setting(tweetGlobalAcc.body)
-            .setName(t(lang, 'userIconUrl'))
-            .setDesc(t(lang, 'userIconUrlDesc'))
-            .addText(text => {
-                text.setPlaceholder('https://example.com/avatar.png')
-                    .setValue(this.plugin.settings.tweetWidgetAvatarUrl || '')
-                    .onChange(async () => {
-                        // 入力途中は何もしない
-                    });
-                text.inputEl.addEventListener('blur', async () => {
-                    const v = text.inputEl.value.trim();
-                    this.plugin.settings.tweetWidgetAvatarUrl = v;
-                    await this.plugin.saveSettings();
-                    this.plugin.settings.boards.forEach(board => {
-                        board.widgets.filter(w => w.type === 'tweet-widget').forEach(w => {
-                            if (!w.settings) w.settings = {};
-                            (w.settings as Record<string, unknown>).avatarUrl = v;
-                        });
-                    });
-                });
-            });
-        // AIの会話履歴を表示
-        new Setting(tweetGlobalAcc.body)
-            .setName(t(lang, 'showAiHistory'))
-            .setDesc(t(lang, 'showAiHistoryDesc'))
-            .addToggle(toggle => {
-                toggle.setValue(this.plugin.settings.showAiHistory ?? false)
-                    .onChange(async (value) => {
-                        this.plugin.settings.showAiHistory = value;
-                        await this.plugin.saveSettings();
-                    });
-            });
-        // AIアバター画像URLリスト
-        new Setting(tweetGlobalAcc.body)
-            .setName(t(lang, 'aiAvatarUrls'))
-            .setDesc(t(lang, 'aiAvatarUrlsDesc'))
-            .addTextArea(text => {
-                text.setPlaceholder('https://example.com/ai1.png, https://example.com/ai2.png')
-                    .setValue(this.plugin.settings.aiAvatarUrls || '')
-                    .onChange(async (v) => {
-                        this.plugin.settings.aiAvatarUrls = v;
-                        await this.plugin.saveSettings();
-                    });
-            });
-        // --- AIリプライ遅延設定 ---
-        new Setting(tweetGlobalAcc.body)
-            .setName(t(lang, 'aiReplyDelayMin'))
-            .setDesc(t(lang, 'aiReplyDelayMinDesc'))
-            .addText(text => {
-                text.setPlaceholder('1500')
-                    .setValue(String(this.plugin.settings.aiReplyDelayMinMs ?? 1500))
-                    .onChange(async (v) => {
-                        let n = parseInt(v, 10);
-                        if (isNaN(n) || n < 0) n = 1500;
-                        this.plugin.settings.aiReplyDelayMinMs = n;
-                        await this.plugin.saveSettings();
-                    });
-            });
-        new Setting(tweetGlobalAcc.body)
-            .setName(t(lang, 'aiReplyDelayMax'))
-            .setDesc(t(lang, 'aiReplyDelayMaxDesc'))
-            .addText(text => {
-                text.setPlaceholder('7000')
-                    .setValue(String(this.plugin.settings.aiReplyDelayMaxMs ?? 7000))
-                    .onChange(async (v) => {
-                        let n = parseInt(v, 10);
-                        if (isNaN(n) || n < 0) n = 7000;
-                        this.plugin.settings.aiReplyDelayMaxMs = n;
-                        await this.plugin.saveSettings();
-                    });
-            });
-        // --- つぶやきウィジェットのデフォルト表示期間 ---
-        new Setting(tweetGlobalAcc.body)
-            .setName(t(lang, 'tweetDefaultPeriod'))
-            .setDesc(t(lang, 'tweetDefaultPeriodDesc'))
-            .addDropdown(dropdown => {
-                dropdown.addOption('all', t(lang, 'allTime'));
-                dropdown.addOption('today', t(lang, 'today'));
-                dropdown.addOption('1d', t(lang, 'oneDay'));
-                dropdown.addOption('3d', t(lang, 'threeDays'));
-                dropdown.addOption('7d', t(lang, 'oneWeek'));
-                dropdown.addOption('30d', t(lang, 'oneMonth'));
-                dropdown.addOption('custom', t(lang, 'custom'));
-                dropdown.setValue(this.plugin.settings.defaultTweetPeriod || 'all')
-                    .onChange(async (value) => {
-                        this.plugin.settings.defaultTweetPeriod = value;
-                        await this.plugin.saveSettings();
-                    });
-            });
-        new Setting(tweetGlobalAcc.body)
-            .setName(t(lang, 'tweetDefaultCustomDays'))
-            .setDesc(t(lang, 'tweetDefaultCustomDaysDesc'))
-            .addText(text => {
-                text.setPlaceholder('1')
-                    .setValue(String(this.plugin.settings.defaultTweetCustomDays ?? 1))
-                    .onChange(async (v) => {
-                        let n = parseInt(v, 10);
-                        if (isNaN(n) || n < 1) n = 1;
-                        this.plugin.settings.defaultTweetCustomDays = n;
-                        await this.plugin.saveSettings();
-                    });
-            });
-
-        new Setting(tweetGlobalAcc.body)
-            .setName(t(lang, 'addScheduledTweet'))
-            .setDesc(t(lang, 'addScheduledTweetDesc'))
-            .addButton(btn => btn.setButtonText(t(lang, 'add')).setCta().onClick(() => {
-                this.openScheduleTweetModal();
-            }));
-
-        // 予約投稿一覧表示・削除
-        (async () => {
-            const repo = new TweetRepository(this.app, getTweetDbPath(this.plugin));
-            const settings = await repo.load();
-            const scheduledPosts = settings.scheduledPosts || [];
-            const listDiv = tweetGlobalAcc.body.createDiv({ cls: 'scheduled-tweet-list' });
-            new Setting(listDiv).setName(t(lang, 'scheduledPostList')).setHeading();
-            if (scheduledPosts.length === 0) {
-                listDiv.createEl('div', { text: t(lang, 'noScheduledPosts'), cls: 'scheduled-tweet-empty' });
-            } else {
-                const daysOfWeekKeys = ['sunday','monday','tuesday','wednesday','thursday','friday','saturday'] as const;
-                scheduledPosts.forEach((sched, idx) => {
-                    const item = listDiv.createDiv({ cls: 'scheduled-tweet-item' });
-                    const main = item.createDiv({ cls: 'scheduled-tweet-item-main' });
-                    main.createEl('div', { text: sched.text, cls: 'scheduled-tweet-text' });
-                    let info = `${t(lang, 'time')}: ${sched.hour.toString().padStart(2, '0')}:${sched.minute.toString().padStart(2, '0')}`;
-                    if (sched.daysOfWeek && sched.daysOfWeek.length > 0) {
-                        info += `  ${t(lang, 'daysOfWeek')}: ${sched.daysOfWeek.map(d => t(lang, daysOfWeekKeys[d])).join(',')}`;
-                    }
-                    if (sched.startDate) info += `  ${t(lang, 'startDate')}: ${sched.startDate}`;
-                    if (sched.endDate) info += `  ${t(lang, 'endDate')}: ${sched.endDate}`;
-                    main.createEl('div', { text: info, cls: 'scheduled-tweet-info' });
-                    const actions = item.createDiv({ cls: 'scheduled-tweet-actions' });
-                    const editBtn = actions.createEl('button', { text: t(lang, 'edit'), cls: 'scheduled-tweet-edit-btn' });
-                    editBtn.onclick = () => {
-                        this.openScheduleTweetModal(sched, idx);
-                    };
-                    const delBtn = actions.createEl('button', { text: t(lang, 'delete'), cls: 'scheduled-tweet-delete-btn' });
-                    delBtn.onclick = async () => {
-                        if (!confirm(t(lang, 'deleteScheduledPostConfirm'))) return;
-                        scheduledPosts.splice(idx, 1);
-                        await repo.save({ ...settings, scheduledPosts });
-                        new Notice(t(lang, 'scheduledPostDeleted'));
-                        listDiv.remove();
-                        this.display();
-                    };
-                });
-            }
-        })();
-    }
-
-    private renderBoardManagementSection(containerEl: HTMLElement, lang: Language) {
-        const boardManagementAcc = createAccordion(containerEl, t(lang, 'boardManagement'), false); // デフォルトで閉じる
-        this.renderBoardManagementUI(boardManagementAcc.body, lang); // langを渡す
-        // --- 選択されたボードの詳細設定をボード管理アコーディオン内に表示 ---
-        const boardDetailContainer = boardManagementAcc.body.createDiv({ cls: 'selected-board-settings-section' });
-        if (this.selectedBoardId) {
-            this.renderSelectedBoardSettingsUI(boardDetailContainer, lang);
-        } else {
-            const msg = this.plugin.settings.boards.length === 0 ? t(lang, 'noBoards') : t(lang, 'selectBoardToConfig');
-            boardDetailContainer.createEl('p', { text: msg });
-        }
-    }
-
-    private renderBoardGroupSection(containerEl: HTMLElement, lang: Language) {
-        const boardGroupAcc = createAccordion(containerEl, t(lang, 'boardGroupManagement'), false);
-        this.boardGroupBodyEl = boardGroupAcc.body;
-        this.renderBoardGroupManagementUI(this.boardGroupBodyEl, lang); // langを渡す
-    }
-
-    /**
-     * ボード管理セクションのUIを描画
-     * @param containerEl 描画先要素
-     * @param lang 表示言語
-     */
-    private renderBoardManagementUI(containerEl: HTMLElement, lang: import('./i18n').Language) { // langを受け取る
-        containerEl.empty();
-
-        new Setting(containerEl)
-            .setName(t(lang, 'boardSelect'))
-            .setDesc(t(lang, 'boardSelectDesc'))
-            .addDropdown(dropdown => {
-                if (this.plugin.settings.boards.length === 0) {
-                    dropdown.addOption('', t(lang, 'noBoardsAvailable')); // ダミーオプション
-                    dropdown.setDisabled(true);
-                } else {
-                    this.plugin.settings.boards.forEach(board => {
-                        dropdown.addOption(board.id, board.name);
-                    });
-                    dropdown.setValue(this.selectedBoardId || this.plugin.settings.boards[0].id);
-                }
-                // ここで参照を保存
-                this.boardDropdownEl = dropdown.selectEl;
-                dropdown.onChange(value => {
-                    this.selectedBoardId = value;
-                    this.plugin.settings.lastOpenedBoardId = value;
-                    this.plugin.saveSettings();
-                    // ボード詳細設定セクションの内容を更新
-                    const selectedBoardSettingsContainer = this.containerEl.querySelector('.selected-board-settings-section');
-                    if (selectedBoardSettingsContainer) {
-                        this.renderSelectedBoardSettingsUI(selectedBoardSettingsContainer as HTMLElement, lang); // langを渡す
-                    }
-                    // ボード詳細設定アコーディオンを自動で開かない
-                });
-            });
-
-        new Setting(containerEl)
-            .addButton(btn => btn
-                .setButtonText(t(lang, 'addNewBoard'))
-                .setCta()
-                .onClick(async () => {
-                    const newBoardId = 'board-' + Date.now();
-                    const newBoard: BoardConfiguration = {
-                        ...JSON.parse(JSON.stringify(DEFAULT_BOARD_CONFIGURATION)),
-                        id: newBoardId,
-                        name: `新しいボード ${this.plugin.settings.boards.length + 1}`,
-                        widgets: []
-                    };
-                    this.plugin.settings.boards.push(newBoard);
-                    this.selectedBoardId = newBoardId;
-                    this.plugin.settings.lastOpenedBoardId = newBoardId;
-                    await this.plugin.saveSettings();
-                    // boardDropdownElを直接操作
-                    if (this.boardDropdownEl) {
-                        const option = document.createElement('option');
-                        option.value = newBoardId;
-                        option.textContent = newBoard.name;
-                        this.boardDropdownEl.appendChild(option);
-                        this.boardDropdownEl.value = newBoardId;
-                    }
-                    // ボード詳細設定セクションだけ再描画
-                    const selectedBoardSettingsContainer = this.containerEl.querySelector('.selected-board-settings-section');
-                    if (selectedBoardSettingsContainer) {
-                        this.renderSelectedBoardSettingsUI(selectedBoardSettingsContainer as HTMLElement, this.plugin.settings.language || 'ja');
-                    }
-                    this.renderBoardManagementUI(containerEl, lang); // UIを再描画
-                    this.renderSelectedBoardSettingsUI(
-                        this.containerEl.querySelector('.selected-board-settings-section') as HTMLElement,
-                        lang
-                    );
-                }));
-    }
-
-    /**
-     * 選択中ボードの詳細設定UIを描画
-     * @param containerEl 描画先要素
-     */
-    private renderSelectedBoardSettingsUI(containerEl: HTMLElement, lang: import('./i18n').Language) {
-        containerEl.empty();
-        const board = this.plugin.settings.boards.find(b => b.id === this.selectedBoardId);
-        if (!board) {
-            const msg = this.plugin.settings.boards.length === 0 ? t(lang, 'noBoards') : t(lang, 'selectBoardToConfig');
-            containerEl.createEl('p', { text: msg });
-            return;
-        }
-
-        new Setting(containerEl)
-            .setName(t(lang, 'boardName'))
-                .addText(text => text
-                    .setValue(board.name)
-                    .onChange(async () => {
-                        // 入力途中は何もしない
-                    })
-                .inputEl.addEventListener('blur', async () => {
-                    const value = text.inputEl.value;
-                    board.name = value;
-                    await this.plugin.saveSettings(board.id);
-                    // boardDropdownElを直接操作
-                    if (this.boardDropdownEl) {
-                        for (const option of Array.from(this.boardDropdownEl.options)) {
-                            if (option.value === board.id) {
-                                option.textContent = value;
-                            }
-                        }
-                    }
-                }));
-        new Setting(containerEl)
-            .setName(t(lang, 'defaultViewMode'))
-            .setDesc(t(lang, 'defaultViewModeDesc'))
-            .addDropdown(dropdown => {
-                // 左パネル
-                dropdown.addOption(WidgetBoardModal.MODES.LEFT_THIRD, t(lang, 'leftPanel33'));
-                dropdown.addOption(WidgetBoardModal.MODES.LEFT_HALF, t(lang, 'leftPanel50'));
-                dropdown.addOption(WidgetBoardModal.MODES.LEFT_TWO_THIRD, t(lang, 'leftPanel66'));
-                dropdown.addOption(WidgetBoardModal.MODES.LEFT_OUTER, t(lang, 'leftSplitOuter')); // 追加
-                // 中央パネル
-                dropdown.addOption(WidgetBoardModal.MODES.CENTER_THIRD, t(lang, 'centerPanel33'));
-                dropdown.addOption(WidgetBoardModal.MODES.CENTER_HALF, t(lang, 'centerPanel50'));
-                // 右パネル
-                dropdown.addOption(WidgetBoardModal.MODES.RIGHT_THIRD, t(lang, 'rightPanel33'));
-                dropdown.addOption(WidgetBoardModal.MODES.RIGHT_HALF, t(lang, 'rightPanel50'));
-                dropdown.addOption(WidgetBoardModal.MODES.RIGHT_TWO_THIRD, t(lang, 'rightPanel66'));
-                dropdown.addOption(WidgetBoardModal.MODES.RIGHT_OUTER, t(lang, 'rightSplitOuter')); // 追加
-                // カスタム
-                dropdown.addOption('custom-width', t(lang, 'customWidthVw'));
-                dropdown.setValue(board.viewMode || WidgetBoardModal.MODES.RIGHT_OUTER);
-                dropdown.onChange(async (value) => {
-                    if ((Object.values(WidgetBoardModal.MODES) as string[]).includes(value) || value === 'custom-width') {
-                        board.viewMode = value;
-                        await this.plugin.saveSettings(board.id);
-                        // カスタム幅選択時は下の入力欄を表示
-                        if (value === 'custom-width' && customWidthSettingEl) {
-                            customWidthSettingEl.style.display = '';
-                        } else if (customWidthSettingEl) {
-                            customWidthSettingEl.style.display = 'none';
-                        }
-                    }
-                });
-            });
-        // カスタム幅入力欄
-        let customWidthSettingEl: HTMLElement | null = null;
-        const customWidthSetting = new Setting(containerEl)
-            .setName(t(lang, 'customWidth'))
-            .setDesc(t(lang, 'customWidthDesc'))
-            .addText(text => {
-                text.setPlaceholder(t(lang, 'customWidthPlaceholder'))
-                    .setValue(board.customWidth ? String(board.customWidth) : '')
-                    .onChange(async () => {
-                        // 入力途中は何もしない
-                    });
-                text.inputEl.addEventListener('blur', async () => {
-                    const v = text.inputEl.value;
-                    const n = parseFloat(v);
-                    if (!isNaN(n)) {
-                        board.customWidth = n;
-                        await this.plugin.saveSettings(board.id);
-                        if (n <= 0 || n > 100) {
-                            new Notice(t(lang, 'rangeWarning'));
-                        }
-                    } else {
-                        new Notice(t(lang, 'invalidNumber'));
-                    }
-                });
-            });
-        customWidthSettingEl = customWidthSetting.settingEl;
-        // カスタム幅基準位置ドロップダウン
-        let customWidthAnchorSettingEl: HTMLElement | null = null;
-        const customWidthAnchorSetting = new Setting(containerEl)
-            .setName(t(lang, 'customWidthAnchor'))
-            .setDesc(t(lang, 'customWidthAnchorDesc'))
-            .addDropdown(dropdown => {
-                dropdown.addOption('left', t(lang, 'left'));
-                dropdown.addOption('center', t(lang, 'center'));
-                dropdown.addOption('right', t(lang, 'right'));
-                dropdown.setValue(board.customWidthAnchor || 'left');
-                dropdown.onChange(async (value) => {
-                    board.customWidthAnchor = value as 'left' | 'center' | 'right';
-                    await this.plugin.saveSettings(board.id);
-                });
-            });
-        customWidthAnchorSettingEl = customWidthAnchorSetting.settingEl;
-        // 初期表示制御
-        if (board.viewMode !== 'custom-width' && customWidthSettingEl) {
-            customWidthSettingEl.style.display = 'none';
-        }
-        if (board.viewMode !== 'custom-width' && customWidthAnchorSettingEl) {
-            customWidthAnchorSettingEl.style.display = 'none';
-        }
-        new Setting(containerEl)
-            .addButton(button => button
-                .setButtonText(t(lang, 'deleteThisBoard'))
-                .setWarning()
-                .setDisabled(this.plugin.settings.boards.length <= 1)
-                .onClick(async () => {
-                    if (!confirm(t(lang, 'deleteBoardConfirm').replace('{name}', board.name))) return;
-                    this.plugin.settings.boards = this.plugin.settings.boards.filter(b => b.id !== this.selectedBoardId);
-                    const newSelectedBoardId = this.plugin.settings.boards.length > 0 ? this.plugin.settings.boards[0].id : null;
-                    this.selectedBoardId = newSelectedBoardId;
-                    this.plugin.settings.lastOpenedBoardId = newSelectedBoardId === null ? undefined : newSelectedBoardId;
-                    await this.plugin.saveSettings();
-                    // boardDropdownElを直接操作
-                    if (this.boardDropdownEl) {
-                        for (const option of Array.from(this.boardDropdownEl.options)) {
-                            if (option.value === board.id) {
-                                this.boardDropdownEl.removeChild(option);
-                            }
-                        }
-                        this.boardDropdownEl.value = this.selectedBoardId || '';
-                    }
-                    // ボード詳細設定セクションだけ再描画
-                    const selectedBoardSettingsContainer = this.containerEl.querySelector('.selected-board-settings-section');
-                    if (selectedBoardSettingsContainer) {
-                        this.renderSelectedBoardSettingsUI(selectedBoardSettingsContainer as HTMLElement, this.plugin.settings.language || 'ja');
-                    }
-                }));
-
-        new Setting(containerEl).setName(t(lang, 'widgetManagement')).setHeading();
-        const addWidgetButtonsContainer = containerEl.createDiv({ cls: 'widget-add-buttons' });
-        const widgetListEl = containerEl.createDiv({ cls: 'widget-settings-list-for-board' }); // 先に定義
-
-        // createAddButtonToBoardの定義を修正
-        const createAddButtonToBoard = (
-            buttonText: string,
-            widgetType: string,
-            defaultWidgetSettings: Record<string, unknown>,
-            lang: import('./i18n').Language
-        ) => {
-            const settingItem = new Setting(addWidgetButtonsContainer);
-            settingItem.addButton(button => button
-                .setButtonText(buttonText)
-                .setCta()
-                .onClick(async () => {
-                    if (!this.selectedBoardId) return;
-                    const currentBoard = this.plugin.settings.boards.find(b => b.id === this.selectedBoardId);
-                    if (!currentBoard) return;
-                    const newWidget: WidgetConfig = {
-                        id: `${widgetType}-widget-${Date.now()}`,
-                        type: widgetType,
-                        title: '',
-                        settings: { ...defaultWidgetSettings }
-                    };
-                    currentBoard.widgets.push(newWidget);
-                    await this.plugin.saveSettings(currentBoard.id);
-                    this.renderWidgetListForBoard(widgetListEl, currentBoard, lang); // widgetListEl は既に定義済み
-                    const widgetDisplayName = widgetTypeName(this.plugin.settings.language || 'ja', widgetType); // 通知用にも表示名を使用
-                    new Notice(`「${widgetDisplayName}」ウィジェットがボード「${currentBoard.name}」に追加されました。`);
-                }));
-            settingItem.settingEl.addClass('widget-add-button-setting-item');
-            settingItem.nameEl.remove(); settingItem.descEl.remove();
-        };
-        // 呼び出し時にlangを渡す
-        createAddButtonToBoard(t(lang, 'addPomodoro'), "pomodoro", DEFAULT_POMODORO_SETTINGS as unknown as Record<string, unknown>, lang);
-        createAddButtonToBoard(t(lang, 'addMemo'), "memo", DEFAULT_MEMO_SETTINGS as unknown as Record<string, unknown>, lang);
-        createAddButtonToBoard(t(lang, 'addCalendar'), "calendar", DEFAULT_CALENDAR_SETTINGS as unknown as Record<string, unknown>, lang);
-        createAddButtonToBoard(t(lang, 'addRecentNotes'), "recent-notes", DEFAULT_RECENT_NOTES_SETTINGS as unknown as Record<string, unknown>, lang);
-        createAddButtonToBoard(t(lang, 'addThemeSwitcher'), "theme-switcher", {}, lang);
-        createAddButtonToBoard(t(lang, 'addTimerStopwatch'), "timer-stopwatch", { ...DEFAULT_TIMER_STOPWATCH_SETTINGS } as unknown as Record<string, unknown>, lang);
-        createAddButtonToBoard(t(lang, 'addFileView'), "file-view-widget", { heightMode: "auto", fixedHeightPx: 200 } as unknown as Record<string, unknown>, lang);
-        createAddButtonToBoard(t(lang, 'addTweetWidget'), "tweet-widget", DEFAULT_TWEET_WIDGET_SETTINGS as unknown as Record<string, unknown>, lang);
-        createAddButtonToBoard(t(lang, 'addReflectionWidget'), "reflection-widget", REFLECTION_WIDGET_DEFAULT_SETTINGS as unknown as Record<string, unknown>, lang);
-
-        this.renderWidgetListForBoard(widgetListEl, board, lang);
-    }
-
-    private renderWidgetListForBoard(containerEl: HTMLElement, board: BoardConfiguration, lang: import('./i18n').Language) {
-        containerEl.empty();
-        const widgets = board.widgets;
-        if (widgets.length === 0) {
-            containerEl.createEl('p', { text: t(lang, 'noWidgets') });
-            return;
-        }
-
-        widgets.forEach((widget, index) => {
-            const widgetSettingContainer = containerEl.createDiv({cls: 'widget-setting-container'});
-
-            // ウィジェットタイプに応じた表示名を取得
-            const typeName = widgetTypeName(lang, widget.type);
-            // タイトルが未設定の場合は「(名称未設定 <ウィジェット日本語名>)」とする
-            const displayName = widget.title || t(lang, 'untitledWidget').replace('{type}', typeName);
-
-            const titleSetting = new Setting(widgetSettingContainer)
-                .setName(displayName)
-                .setDesc(`${t(lang, 'widgetType')}: ${widget.type} | ${t(lang, 'widgetId')}: ${widget.id.substring(0,8)}...`);
-
-            titleSetting.addText(text => {
-                text.setPlaceholder(t(lang, 'widgetNamePlaceholder'))
-                    .setValue(widget.title)
-                    .onChange(async () => {
-                        // 入力途中は何もしない
-                    });
-                text.inputEl.addEventListener('blur', async () => {
-                    const value = text.inputEl.value;
-                    widget.title = value.trim();
-                    await this.plugin.saveSettings(board.id);
-                    // タイトル変更時も同様のロジックで表示名を更新
-                    const updatedDisplayName = widget.title || t(lang, 'untitledWidget').replace('{type}', typeName);
-                    titleSetting.setName(updatedDisplayName);
-                    this.notifyWidgetInstanceIfBoardOpen(board.id, widget.id, widget.type, widget.settings as unknown as Record<string, unknown>);
-                });
-            });
-
-            titleSetting
-                .addExtraButton(cb => cb.setIcon('arrow-up').setTooltip(t(lang, 'moveUp')).setDisabled(index === 0)
-                    .onClick(async () => {
-                        if (index > 0) {
-                            const item = board.widgets.splice(index, 1)[0];
-                            board.widgets.splice(index - 1, 0, item);
-                            await this.plugin.saveSettings(board.id);
-                            this.renderWidgetListForBoard(containerEl, board, lang);
-                        }
-                    }))
-                .addExtraButton(cb => cb.setIcon('arrow-down').setTooltip(t(lang, 'moveDown')).setDisabled(index === widgets.length - 1)
-                    .onClick(async () => {
-                        if (index < board.widgets.length - 1) {
-                            const item = board.widgets.splice(index, 1)[0];
-                            board.widgets.splice(index + 1, 0, item);
-                            await this.plugin.saveSettings(board.id);
-                            this.renderWidgetListForBoard(containerEl, board, lang);
-                        }
-                    }))
-                .addButton(button => button.setIcon("trash").setTooltip(t(lang, 'deleteWidget')).setWarning()
-                    .onClick(async () => {
-                        // 削除時の通知メッセージも同様のロジックで表示名を生成
-                        const oldWidgetTypeName = widgetTypeName(this.plugin.settings.language || 'ja', widget.type);
-                        const oldTitle = widget.title || t(lang, 'untitledWidget').replace('{type}', oldWidgetTypeName);
-                        board.widgets.splice(index, 1);
-                        await this.plugin.saveSettings(board.id);
-                        this.renderWidgetListForBoard(containerEl, board, lang);
-                        new Notice(t(lang, 'widgetDeletedFromBoard').replace('{widgetName}', oldTitle).replace('{boardName}', board.name));
-                    }));
-
-            // 詳細設定用のアコーディオンコンテナ (titleSetting の下に配置)
-            const settingsEl = widgetSettingContainer.createDiv({cls: 'widget-specific-settings'});
-
-            // --- ウィジェット個別設定のアコーディオン生成関数 ---
-            const createWidgetAccordion = (parentEl: HTMLElement, title: string = t(lang, 'detailedSettings')) => {
-                const acc = parentEl.createDiv({ cls: 'widget-detail-accordion' });
-                const header = acc.createDiv({ cls: 'widget-detail-accordion-header' });
-                const icon = header.createSpan({ cls: 'widget-detail-accordion-icon' });
-                icon.setText('▶');
-                header.appendText(title);
-                const body = acc.createDiv({ cls: 'widget-detail-accordion-body' });
-                body.style.display = 'none';
-
-                header.addEventListener('click', (event) => {
-                    // ヘッダー自身がクリックされた場合のみ開閉
-                    if (event.currentTarget !== event.target) return;
-                    const isOpen = acc.classList.toggle('wb-accordion-open');
-                    header.classList.toggle('wb-accordion-open');
-                    // icon.setText(isOpen ? '▼' : '▶'); // アイコン切り替え
-                    body.style.display = isOpen ? '' : 'none';
-                });
-                return { acc, header, body };
-            };
-
-            // Ensure widget.settings is properly typed before use
-            // (No global cast; only cast in each widget type branch)
-
-            if (widget.type === 'pomodoro') {
-                widget.settings = { ...DEFAULT_POMODORO_SETTINGS, ...(widget.settings as Partial<PomodoroSettings> || {}) } as PomodoroSettings;
-                const currentSettings = widget.settings as PomodoroSettings;
-                const { body: pomoDetailBody } = createWidgetAccordion(settingsEl, t(lang, 'detailedSettings'));
-
-                const createNumInput = (parent: HTMLElement, label: string, desc: string, key: keyof Omit<PomodoroSettings, 'backgroundImageUrl' | 'memoContent'>) => {
-                    new Setting(parent).setName(label).setDesc(desc).setClass('pomodoro-setting-item')
-                        .addText(text => {
-                            text.setPlaceholder(String(DEFAULT_POMODORO_SETTINGS[key]))
-                                .setValue(String(currentSettings[key]))
-                                .onChange(async () => {
-                                    // 入力途中は何もしない（バリデーションしない）
-                                });
-                            text.inputEl.addEventListener('blur', async () => {
-                                const v = text.inputEl.value;
-                                const n = parseInt(v);
-                                if (!isNaN(n) && n > 0) {
-                                    (currentSettings as unknown as Record<string, unknown>)[key] = n;
-                                    await this.plugin.saveSettings(board.id);
-                                    this.notifyWidgetInstanceIfBoardOpen(board.id, widget.id, widget.type, currentSettings as unknown as Record<string, unknown>);
-                                } else {
-                                    new Notice(t(lang, 'enterPositiveNumber'));
-                                    text.setValue(String(currentSettings[key]));
-                                }
-                            });
-                        });
-                };
-                createNumInput(pomoDetailBody, t(lang, 'workMinutes'), t(lang, 'workMinutesDesc'), 'workMinutes');
-                createNumInput(pomoDetailBody, t(lang, 'shortBreakMinutes'), t(lang, 'shortBreakMinutesDesc'), 'shortBreakMinutes');
-                createNumInput(pomoDetailBody, t(lang, 'longBreakMinutes'), t(lang, 'longBreakMinutesDesc'), 'longBreakMinutes');
-                createNumInput(pomoDetailBody, t(lang, 'pomodorosUntilLongBreak'), t(lang, 'pomodorosUntilLongBreakDesc'), 'pomodorosUntilLongBreak');
-
-                new Setting(pomoDetailBody).setName(t(lang, 'backgroundImageUrl')).setDesc(t(lang, 'backgroundImageUrlDesc')).setClass('pomodoro-setting-item')
-                    .addText(text => text
-                        .setPlaceholder(t(lang, 'backgroundImageUrlPlaceholder'))
-                        .setValue(currentSettings.backgroundImageUrl || '')
-                        .onChange(async (v) => {
-                            currentSettings.backgroundImageUrl = v.trim();
-                            await this.plugin.saveSettings(board.id);
-                            this.notifyWidgetInstanceIfBoardOpen(board.id, widget.id, widget.type, currentSettings as unknown as Record<string, unknown>);
-                        }));
-
-                // --- 通知音・エクスポート形式はグローバル設定が適用される旨を表示 ---
-                new Setting(pomoDetailBody)
-                    .setName(t(lang, 'notificationAndExport'))
-                    .setDesc(t(lang, 'notificationAndExportDesc'))
-                    .setDisabled(true);
-
-            } else if (widget.type === 'memo') {
-                widget.settings = { ...DEFAULT_MEMO_SETTINGS, ...(widget.settings as Partial<MemoWidgetSettings> || {}) } as MemoWidgetSettings;
-                const currentSettings = widget.settings as MemoWidgetSettings;
-                const { body: memoDetailBody } = createWidgetAccordion(settingsEl, t(lang, 'detailedSettings'));
-
-                new Setting(memoDetailBody).setName(t(lang, 'memoContent')).setDesc(t(lang, 'memoContentDesc')).setClass('pomodoro-setting-item')
-                    .addTextArea(text => {
-                        text.setPlaceholder(t(lang, 'memoContentPlaceholder'))
-                            .setValue(currentSettings.memoContent || '')
-                            .onChange(async () => {
-                                // 入力途中は何もしない
-                            });
-                        text.inputEl.addEventListener('blur', async () => {
-                            const v = text.inputEl.value;
-                            if((widget.settings as MemoWidgetSettings)) (widget.settings as MemoWidgetSettings).memoContent = v;
-                            await this.plugin.saveSettings(board.id);
-                            this.notifyWidgetInstanceIfBoardOpen(board.id, widget.id, widget.type, widget.settings as unknown as Record<string, unknown>);
-                        });
-                    });
-
-                let fixedHeightSettingEl: HTMLElement | null = null;
-
-                new Setting(memoDetailBody)
-                    .setName('メモエリアの高さモード')
-                    .setDesc('自動調整（内容にfit）または固定高さを選択')
-                    .addDropdown(dropdown => {
-                        dropdown.addOption('auto', t(lang, 'auto'));
-                        dropdown.addOption('fixed', t(lang, 'fixed'));
-                        dropdown.setValue(currentSettings.memoHeightMode || 'auto')
-                            .onChange(async (value) => {
-                                currentSettings.memoHeightMode = value as 'auto' | 'fixed';
-                                await this.plugin.saveSettings(board.id);
-                                this.notifyWidgetInstanceIfBoardOpen(board.id, widget.id, widget.type, currentSettings as unknown as Record<string, unknown>);
-                                if (fixedHeightSettingEl) {
-                                    fixedHeightSettingEl.style.display = (value === 'fixed') ? '' : 'none';
-                                }
-                            });
-                    });
-
-                const heightSetting = new Setting(memoDetailBody)
-                    .setName('固定高さ(px)')
-                    .setDesc('固定モード時の高さ（px）')
-                    .addText(text => {
-                        text.setPlaceholder('120')
-                            .setValue(String(currentSettings.fixedHeightPx ?? 120))
-                            .onChange(async () => {
-                                // 入力途中は何もしない
-                            });
-                        text.inputEl.addEventListener('blur', async () => {
-                            const v = text.inputEl.value;
-                            const n = parseInt(v);
-                            if (!isNaN(n) && n > 0) {
-                                currentSettings.fixedHeightPx = n;
-                                await this.plugin.saveSettings(board.id);
-                                this.notifyWidgetInstanceIfBoardOpen(board.id, widget.id, widget.type, currentSettings as unknown as Record<string, unknown>);
-                            } else {
-                                new Notice(t(lang, 'enterPositiveNumber'));
-                                text.setValue(String(currentSettings.fixedHeightPx ?? 120));
-                            }
-                        });
-                    });
-                fixedHeightSettingEl = heightSetting.settingEl;
-                if ((currentSettings.memoHeightMode || 'auto') !== 'fixed' && fixedHeightSettingEl) {
-                    fixedHeightSettingEl.style.display = 'none';
-                }
-
-            } else if (widget.type === 'file-view-widget') {
-                // FileViewWidgetの高さ設定
-                const currentSettings = widget.settings as { heightMode?: string; fixedHeightPx?: number };
-                const { body: fileViewDetailBody } = createWidgetAccordion(settingsEl, t(lang, 'detailedSettings'));
-
-                let fixedHeightSettingEl: HTMLElement | null = null;
-
-                new Setting(fileViewDetailBody)
-                    .setName('表示エリアの高さモード')
-                    .setDesc('自動調整（内容にfit）または固定高さを選択')
-                    .addDropdown(dropdown => {
-                        dropdown.addOption('auto', '自動（内容にfit）');
-                        dropdown.addOption('fixed', '固定');
-                        dropdown.setValue(currentSettings.heightMode || 'auto')
-                            .onChange(async (value) => {
-                                currentSettings.heightMode = value;
-                                await this.plugin.saveSettings(board.id);
-                                this.notifyWidgetInstanceIfBoardOpen(board.id, widget.id, widget.type, currentSettings as unknown as Record<string, unknown>);
-                                if (fixedHeightSettingEl) {
-                                    fixedHeightSettingEl.style.display = (value === 'fixed') ? '' : 'none';
-                                }
-                            });
-                    });
-
-                const heightSetting = new Setting(fileViewDetailBody)
-                    .setName('固定高さ(px)')
-                    .setDesc('固定モード時の高さ（px）')
-                    .addText(text => {
-                        text.setPlaceholder('200')
-                            .setValue(String(currentSettings.fixedHeightPx ?? 200))
-                            .onChange(async () => {
-                                // 入力途中は何もしない
-                            });
-                        text.inputEl.addEventListener('blur', async () => {
-                            const v = text.inputEl.value;
-                            const n = parseInt(v);
-                            if (!isNaN(n) && n > 0) {
-                                currentSettings.fixedHeightPx = n;
-                                await this.plugin.saveSettings(board.id);
-                                this.notifyWidgetInstanceIfBoardOpen(board.id, widget.id, widget.type, currentSettings as unknown as Record<string, unknown>);
-                            } else {
-                                new Notice(t(lang, 'enterPositiveNumber'));
-                                text.setValue(String(currentSettings.fixedHeightPx ?? 200));
-                            }
-                        });
-                    });
-                fixedHeightSettingEl = heightSetting.settingEl;
-                if ((currentSettings.heightMode || 'auto') !== 'fixed' && fixedHeightSettingEl) {
-                    fixedHeightSettingEl.style.display = 'none';
-                }
-            } else if (widget.type === 'calendar') {
-                widget.settings = { ...DEFAULT_CALENDAR_SETTINGS, ...(widget.settings as Partial<CalendarWidgetSettings> || {}) } as CalendarWidgetSettings;
-                const { body: calendarDetailBody } = createWidgetAccordion(settingsEl, t(lang, 'detailedSettings'));
-                new Setting(calendarDetailBody)
-                    .setName('デイリーノートファイル名フォーマット')
-                    .setDesc('例: YYYY-MM-DD, YYYY-MM-DD.md など。YYYY, MM, DDが日付に置換されます。Moment.jsのフォーマットリファレンス（https://momentjs.com/docs/#/displaying/format/）に準拠。')
-                    .addText(text => {
-                        text.setPlaceholder('YYYY-MM-DD')
-                            .setValue((widget.settings as CalendarWidgetSettings).dailyNoteFormat || 'YYYY-MM-DD')
-                            .onChange(async () => {
-                                // 入力途中は何もしない
-                            });
-                        text.inputEl.addEventListener('blur', async () => {
-                            const v = text.inputEl.value.trim();
-                            (widget.settings as CalendarWidgetSettings).dailyNoteFormat = v || 'YYYY-MM-DD';
-                            await this.plugin.saveSettings(board.id);
-                            this.notifyWidgetInstanceIfBoardOpen(board.id, widget.id, widget.type, widget.settings as unknown as Record<string, unknown>);
-                        });
-                    });
-
-            } else if (widget.type === 'timer-stopwatch') {
-                widget.settings = { ...DEFAULT_TIMER_STOPWATCH_SETTINGS, ...(widget.settings as Partial<typeof DEFAULT_TIMER_STOPWATCH_SETTINGS> || {}) };
-                const { body: timerStopwatchDetailBody } = createWidgetAccordion(settingsEl, t(lang, 'detailedSettings'));
-
-                new Setting(timerStopwatchDetailBody)
-                    .setName('通知音（全体設定が適用されます）')
-                    .setDesc('このウィジェットの通知音・音量は「タイマー／ストップウォッチ通知音（全体設定）」が使われます。')
-                    .setDisabled(true);
-            } else if (widget.type === 'reflection-widget') {
-                widget.settings = { ...REFLECTION_WIDGET_DEFAULT_SETTINGS, ...(widget.settings as Partial<typeof REFLECTION_WIDGET_DEFAULT_SETTINGS> || {}) };
-                const currentSettings = widget.settings as typeof REFLECTION_WIDGET_DEFAULT_SETTINGS;
-                const { body: reflectionDetailBody } = createWidgetAccordion(settingsEl, t(lang, 'detailedSettings'));
-
-                new Setting(reflectionDetailBody)
-                    .setName('AIまとめ自動発火を有効にする')
-                    .setDesc('ONにすると、指定した間隔で自動的にAIまとめを生成します。')
-                    .addToggle(toggle => {
-                        toggle.setValue(currentSettings.aiSummaryAutoEnabled ?? false)
-                            .onChange(async (value) => {
-                                currentSettings.aiSummaryAutoEnabled = value;
-                                await this.plugin.saveSettings(board.id);
-                                this.notifyWidgetInstanceIfBoardOpen(board.id, widget.id, widget.type, currentSettings as unknown as Record<string, unknown>);
-                            });
-                    });
-                new Setting(reflectionDetailBody)
-                    .setName('自動発火の間隔（時間）')
-                    .setDesc('-1で自動発火しません。1以上で何時間ごとに自動生成するか指定。')
-                    .addText(text => {
-                        text.setPlaceholder('-1')
-                            .setValue(String(currentSettings.aiSummaryAutoIntervalHours ?? -1))
-                            .onChange(async () => {
-                                // 入力途中は何もしない
-                            });
-                        text.inputEl.addEventListener('blur', async () => {
-                            let n = parseInt(text.inputEl.value, 10);
-                            if (isNaN(n)) n = -1;
-                            currentSettings.aiSummaryAutoIntervalHours = n;
-                            await this.plugin.saveSettings(board.id);
-                            this.notifyWidgetInstanceIfBoardOpen(board.id, widget.id, widget.type, currentSettings as unknown as Record<string, unknown>);
-                        });
-                    });
-                new Setting(reflectionDetailBody)
-                    .setName('手動発火ボタンを表示')
-                    .setDesc('ONにすると、ウィジェット内に「まとめ生成」ボタンが表示されます。')
-                    .addToggle(toggle => {
-                        toggle.setValue(currentSettings.aiSummaryManualEnabled ?? true)
-                            .onChange(async (value) => {
-                                currentSettings.aiSummaryManualEnabled = value;
-                                await this.plugin.saveSettings(board.id);
-                                this.notifyWidgetInstanceIfBoardOpen(board.id, widget.id, widget.type, currentSettings as unknown as Record<string, unknown>);
-                            });
-                    });
-            }
-        });
-    }
-
-    private notifyWidgetInstanceIfBoardOpen(
-        boardId: string,
-        widgetId: string,
-        widgetType: string,
-        newSettings: Record<string, unknown>
-    ) {
-        const modal = this.plugin.widgetBoardModals?.get(boardId);
-        if (modal && modal.isOpen) {
-            const widgetInstance = modal.uiWidgetReferences.find(
-                w => (w as unknown as { config?: { id?: string } }).config?.id === widgetId
-            );
-            if (widgetInstance && typeof widgetInstance.updateExternalSettings === 'function') {
-                widgetInstance.updateExternalSettings(newSettings, widgetId);
-            }
-        }
-    }
-
-    /**
-     * ボードグループ管理UIを描画
-     * @param containerEl 描画先
-     * @param lang 表示言語
-     */
-    private renderBoardGroupManagementUI(containerEl: HTMLElement, lang: import('./i18n').Language) {
-        containerEl.empty();
-        new Setting(containerEl)
-            .setName(t(lang, 'boardGroupManagement'))
-            .setDesc(t(lang, 'boardGroupManagementDesc'))
-            .addButton(btn => btn
-                .setButtonText(t(lang, 'addNewGroup'))
-                .setCta()
-                .onClick(() => {
-                    this.openBoardGroupEditModal(lang, undefined, undefined); // langを渡す
-                }));
-
-        const listEl = containerEl.createDiv({ cls: 'wb-board-group-list' });
-        const groups = this.plugin.settings.boardGroups;
-        if (!groups || groups.length === 0) {
-            listEl.createEl('p', { text: t(lang, 'noGroups') });
-            return;
-        }
-
-        groups.forEach((group, index) => {
-            const itemEl = listEl.createDiv({ cls: 'wb-board-group-item' });
-            itemEl.createEl('span', { text: group.name, cls: 'wb-board-group-name' });
-            const controlsEl = itemEl.createDiv({ cls: 'wb-board-group-controls' });
-
-            new Setting(controlsEl)
-                .addButton(btn => btn.setIcon('pencil').setTooltip(t(lang, 'editGroup')).onClick(() => {
-                    this.openBoardGroupEditModal(lang, group, index); // langを渡す
-                }))
-                .addButton(btn => btn.setIcon('trash').setTooltip(t(lang, 'deleteGroup')).setWarning().onClick(async () => {
-                    if (!confirm(t(lang, 'deleteGroupConfirm').replace('{name}', group.name))) return;
-                    this.plugin.settings.boardGroups.splice(index, 1);
-                    await this.plugin.saveSettings();
-                    this.renderBoardGroupManagementUI(containerEl, lang); // langを渡す
-                    this.plugin.registerAllBoardCommands?.();
-                }));
-        });
-    }
-
-    private openBoardGroupEditModal(lang: import('./i18n').Language, group?: import('./interfaces').BoardGroup, editIdx?: number) {
-        const onSave = () => {
-            if (this.boardGroupBodyEl) {
-                this.renderBoardGroupManagementUI(this.boardGroupBodyEl, lang); // langを渡す
-            }
-        };
-        new BoardGroupEditModal(this.app, this.plugin, onSave, group, editIdx).open();
-    }
-
-    private openScheduleTweetModal(sched?: ScheduledTweet, idx?: number) {
-        const onSave = () => {
-            const scheduledListDiv = this.containerEl.querySelector('.scheduled-tweet-list') as HTMLElement;
-            if (scheduledListDiv) {
-                this.renderScheduledTweetList(scheduledListDiv);
-            }
-        };
-        new ScheduleTweetModal(this.app, this.plugin, onSave, sched, idx).open();
-    }
-
-    private renderScheduledTweetList(containerEl: HTMLElement) {
-        const lang = (this.plugin.settings.language || 'ja') as Language;
-        containerEl.empty();
-        const scheduledPosts = this.plugin.settings.scheduledPosts || [];
-        new Setting(containerEl).setName(t(lang, 'scheduledPostList')).setHeading();
-        if (scheduledPosts.length === 0) {
-            containerEl.createEl('div', { text: t(lang, 'noScheduledPosts'), cls: 'scheduled-tweet-empty' });
-            return;
-        }
-        const daysOfWeekKeys = ['sunday','monday','tuesday','wednesday','thursday','friday','saturday'] as const;
-        scheduledPosts.forEach((sched, idx) => {
-            const item = containerEl.createDiv({ cls: 'scheduled-tweet-item' });
-            const main = item.createDiv({ cls: 'scheduled-tweet-item-main' });
-            main.createEl('div', { text: sched.text, cls: 'scheduled-tweet-text' });
-            let info = `${t(lang, 'time')}: ${sched.hour.toString().padStart(2,'0')}:${sched.minute.toString().padStart(2,'0')}`;
-            if (sched.daysOfWeek && sched.daysOfWeek.length > 0) {
-                info += `  ${t(lang, 'daysOfWeek')}: ${sched.daysOfWeek.map(d => t(lang, daysOfWeekKeys[d])).join(',')}`;
-            }
-            if (sched.startDate) info += `  ${t(lang, 'startDate')}: ${sched.startDate}`;
-            if (sched.endDate) info += `  ${t(lang, 'endDate')}: ${sched.endDate}`;
-            main.createEl('div', { text: info, cls: 'scheduled-tweet-info' });
-            const actions = item.createDiv({ cls: 'scheduled-tweet-actions' });
-            const editBtn = actions.createEl('button', { text: t(lang, 'edit'), cls: 'scheduled-tweet-edit-btn' });
-            editBtn.onclick = () => {
-                this.openScheduleTweetModal(sched, idx);
-            };
-            const delBtn = actions.createEl('button', { text: t(lang, 'delete'), cls: 'scheduled-tweet-delete-btn' });
-            delBtn.onclick = async () => {
-                if (!confirm(t(lang, 'deleteScheduledPostConfirm'))) return;
-                scheduledPosts.splice(idx, 1);
-                this.plugin.settings.scheduledPosts = scheduledPosts;
-                await this.plugin.saveSettings();
-                new Notice(t(lang, 'scheduledPostDeleted'));
-                this.renderScheduledTweetList(containerEl);
-            };
-        });
-    }
-
-=======
->>>>>>> 50cd9981
     private renderCalendarSettings(containerEl: HTMLElement, lang: Language) {
         const calendarAcc = createAccordion(containerEl, t(lang, 'calendarGlobalSetting'), false); // デフォルトで閉じる
         new Setting(calendarAcc.body)
