--- conflicted
+++ resolved
@@ -97,22 +97,13 @@
 }
 
 // --- AI要約キャッシュのメモリ共有 ---
-<<<<<<< HEAD
 const aiSummaryMemoryCache: Record<string, Promise<{summary: string|null, html: string|null, postCount: number|null}>> = {};
-=======
-const aiSummaryMemoryCache: Record<string, Promise<{summary: string|null, html: string|null, postCount: number}>> = {};
->>>>>>> c25a2aa6
 // 元のloadReflectionSummary関数を復活
 async function loadReflectionSummary(
     type: 'today' | 'week',
     dateKey: string,
     app: App
-<<<<<<< HEAD
 ): Promise<{summary: string|null, html: string|null, postCount: number|null}> {
-=======
-): Promise<{summary: string|null, html: string|null, postCount: number}> {
->>>>>>> c25a2aa6
-    const path = 'data.json';
     try {
         const raw = await app.vault.adapter.read(path);
         const data = JSON.parse(raw);
@@ -120,29 +111,17 @@
             return {
                 summary: data.reflectionSummaries[type].summary ?? null,
                 html: data.reflectionSummaries[type].html ?? null,
-<<<<<<< HEAD
                 postCount: data.reflectionSummaries[type].postCount ?? null
             };
         }
     } catch {}
     return { summary: null, html: null, postCount: null };
-=======
-                postCount: data.reflectionSummaries[type].postCount ?? 0
-            };
-        }
-    } catch {}
-    return { summary: null, html: null, postCount: 0 };
->>>>>>> c25a2aa6
 }
 export async function loadReflectionSummaryShared(
     type: 'today' | 'week',
     dateKey: string,
     app: App
-<<<<<<< HEAD
 ): Promise<{summary: string|null, html: string|null, postCount: number|null}> {
-=======
-): Promise<{summary: string|null, html: string|null, postCount: number}> {
->>>>>>> c25a2aa6
     const key = `${type}:${dateKey}`;
     if (!aiSummaryMemoryCache[key]) {
         aiSummaryMemoryCache[key] = loadReflectionSummary(type, dateKey, app);
@@ -442,36 +421,14 @@
                         const todayPrompt = userPromptToday && userPromptToday.trim() ? userPromptToday : geminiSummaryPromptToday;
                         const todayText = todayPosts.length > 0 ? await generateSummary(todayPosts, todayPrompt, this.plugin) : '';
                         const todayHtml = await this.renderMarkdown(this.todaySummaryEl!, todayText || '本日の投稿がありません。', this.lastTodaySummary, v => this.lastTodaySummary = v);
-<<<<<<< HEAD
                         await saveReflectionSummary('today', todayKey, todayText, todayHtml, posts.length, this.app);
-=======
-                        await saveReflectionSummary(
-                            'today',
-                            todayKey,
-                            todayText,
-                            todayHtml,
-                            todayPosts.length,
-                            this.app
-                        );
->>>>>>> c25a2aa6
                     }
                     if (force || !cachedWeek.summary) {
                         const weekPosts = posts.filter(p => !p.deleted && getDateKeyLocal(new Date(p.created)) >= weekStart && getDateKeyLocal(new Date(p.created)) <= weekKey && p.userId === '@you');
                         const weekPrompt = userPromptWeek && userPromptWeek.trim() ? userPromptWeek : geminiSummaryPromptWeek;
                         const weekText = weekPosts.length > 0 ? await generateSummary(weekPosts, weekPrompt, this.plugin) : '';
                         const weekHtml = await this.renderMarkdown(this.weekSummaryEl!, weekText || '今週の投稿がありません。', this.lastWeekSummary, v => this.lastWeekSummary = v);
-<<<<<<< HEAD
                         await saveReflectionSummary('week', weekKey, weekText, weekHtml, posts.length, this.app);
-=======
-                        await saveReflectionSummary(
-                            'week',
-                            weekKey,
-                            weekText,
-                            weekHtml,
-                            weekPosts.length,
-                            this.app
-                        );
->>>>>>> c25a2aa6
                     }
                     // グラフデータ取得・描画
                     let days: string[] = [];
