// src/modal.ts
import { App, FuzzySuggestModal, Notice, setIcon } from 'obsidian';
import type WidgetBoardPlugin from './main';
import { registeredWidgetImplementations } from './widgetRegistry';
import type { WidgetImplementation, BoardConfiguration, WidgetConfig } from './interfaces';
import cloneDeep from 'lodash.clonedeep';

/**
 * 新しいウィジェットの種類を選択して追加するためのモーダル
 */
class AddWidgetModal extends FuzzySuggestModal<[string, new () => WidgetImplementation]> {
    plugin: WidgetBoardPlugin;
    boardId: string;
    onChoose: () => void; // ボードをリフレッシュするためのコールバック

    constructor(app: App, plugin: WidgetBoardPlugin, boardId: string, onChoose: () => void) {
        super(app);
        this.plugin = plugin;
        this.boardId = boardId;
        this.onChoose = onChoose;
        this.setPlaceholder("追加するウィジェットの種類を選択してください");
    }

    getItems(): [string, new () => WidgetImplementation][] {
        return Array.from(registeredWidgetImplementations.entries());
    }

    getItemText(item: [string, new () => WidgetImplementation]): string {
        return item[0];
    }

    async onChooseItem(item: [string, new () => WidgetImplementation], evt: MouseEvent | KeyboardEvent): Promise<void> {
        const widgetType = item[0];
        const board = this.plugin.settings.boards.find(b => b.id === this.boardId);
        if (!board) {
            new Notice("対象のボードが見つかりません。");
            return;
        }

        const newWidgetConfig: WidgetConfig = {
            id: `widget-${Date.now()}`,
            type: widgetType,
            title: '',
            settings: {},
        };

        board.widgets.push(newWidgetConfig);
        await this.plugin.saveSettings(this.boardId);
        new Notice(`'${widgetType}' ウィジェットが追加されました。`);
        this.onChoose();
    }
}

/**
 * ウィジェットボードのモーダル表示・管理を行うクラス
 * - ボードのUI生成、ウィジェットのロード、設定パネル、ドラッグ＆ドロップ等を担当
 */
export class WidgetBoardModal {
    plugin: WidgetBoardPlugin;
    currentBoardConfig: BoardConfiguration;
    currentBoardId: string;
    currentMode: string;
    isOpen: boolean = false;
    isClosing: boolean = false;
    modeButtons: HTMLButtonElement[] = [];
    public uiWidgetReferences: WidgetImplementation[] = [];
    public modalEl: HTMLElement;
    public contentEl: HTMLElement;
    currentCustomWidth: number | null = null;

    isEditMode: boolean = false;
    private draggedElement: HTMLElement | null = null;
    private lastWidgetOrder: string[] = [];
    private dragDropListeners: Array<{ type: string, handler: EventListenerOrEventListenerObject }> = [];

    static readonly MODES = {
        RIGHT_HALF: 'mode-right-half',
        RIGHT_THIRD: 'mode-right-third',
        RIGHT_TWO_THIRD: 'mode-right-two-third',
        LEFT_TWO_THIRD: 'mode-left-two-third',
        LEFT_HALF: 'mode-left-half',
        LEFT_THIRD: 'mode-left-third',
        CENTER_HALF: 'mode-center-half',
        CENTER_THIRD: 'mode-center-third',
        CUSTOM_WIDTH: 'custom-width'
    } as const;

    /**
     * モーダルを初期化
     * @param _app Obsidianアプリインスタンス
     * @param plugin プラグイン本体
     * @param boardConfig ボード設定
     */
    constructor(_app: App, plugin: WidgetBoardPlugin, boardConfig: BoardConfiguration) {
        this.plugin = plugin;
        this.currentBoardConfig = cloneDeep(boardConfig);
        this.currentBoardId = boardConfig.id;
        const validModes = Object.values(WidgetBoardModal.MODES);
        if (!validModes.includes(this.currentBoardConfig.defaultMode as any)) {
            this.currentMode = WidgetBoardModal.MODES.RIGHT_THIRD;
        } else {
            this.currentMode = this.currentBoardConfig.defaultMode;
        }
        this.modalEl = document.createElement('div');
        this.modalEl.classList.add('widget-board-panel-custom');
        this.modalEl.setAttribute('data-board-id', this.currentBoardId);
        this.contentEl = document.createElement('div');
        this.modalEl.appendChild(this.contentEl);

        // CSS containmentを適用してレイアウト計算の影響範囲を限定
        this.modalEl.style.contain = 'layout style paint';
        // Style recalculation対策として不可視要素はスキップ
        this.modalEl.style.contentVisibility = 'auto';
    }

    /**
     * ボード設定を更新し、UIを再描画
     * @param newBoardConfig 新しいボード設定
     */
    public updateBoardConfiguration(newBoardConfig: BoardConfiguration) {
        if (!this.isOpen) return;
        this.currentBoardConfig = cloneDeep(newBoardConfig);
        this.currentBoardId = newBoardConfig.id;
        if (this.currentMode !== this.currentBoardConfig.defaultMode) {
            const validModes = Object.values(WidgetBoardModal.MODES);
            if (validModes.includes(this.currentBoardConfig.defaultMode as any)) {
                this.currentMode = this.currentBoardConfig.defaultMode;
                this.applyMode(this.currentMode);
            }
        }
        const widgetContainerEl = this.contentEl.querySelector('.wb-widget-container');
        if (widgetContainerEl instanceof HTMLElement) {
            this.loadWidgets(widgetContainerEl);
        } else {
            this.onOpen();
        }
        const headerTitleEl = this.contentEl.querySelector('.wb-panel-header h3');
        if (headerTitleEl) {
            headerTitleEl.setText(`ウィジェットボード: ${this.currentBoardConfig.name}`);
        }
    }

    /**
     * モーダルを開く（UI生成・初期化）
     */
    open() {
        if (this.isOpen) return;
        document.body.appendChild(this.modalEl);
        this.onOpen();
        // アニメーションクラスの付与だけをrAFで行う
        this.modalEl.classList.remove('is-open');
        void this.modalEl.offsetWidth;
        requestAnimationFrame(() => {
            this.modalEl.classList.add('is-open');
        });
    }

    /**
     * モーダルのUIを初期化・再描画
     */
    onOpen() {
        document.body.classList.add('wb-modal-open');
        this.isOpen = true;
        this.isEditMode = false; // 開いたときは必ず表示モードで開始
        const { contentEl, modalEl } = this;
        contentEl.empty();
        this.uiWidgetReferences = [];

        if (this.currentBoardConfig.defaultMode === 'custom-width' && this.currentBoardConfig.customWidth) {
            this.modalEl.style.width = this.currentBoardConfig.customWidth + 'vw';
        } else if (this.currentBoardConfig.customWidth && typeof this.currentBoardConfig.customWidth === 'number' && this.currentBoardConfig.customWidth > 0 && this.currentBoardConfig.customWidth <= 100) {
            this.modalEl.style.width = this.currentBoardConfig.customWidth + 'px';
        } else {
            this.modalEl.style.width = '';
        }

        this.applyMode(this.currentMode);

        // --- ヘッダーと設定ボタン ---
        const headerEl = contentEl.createDiv({ cls: 'wb-panel-header' });
        headerEl.createEl('h3', { text: `ウィジェットボード: ${this.currentBoardConfig.name}` });

        // ボタン群ラッパー
        const actionsWrapper = headerEl.createDiv({ cls: 'wb-panel-header-actions' });
        actionsWrapper.style.display = 'flex';
        actionsWrapper.style.gap = '8px';
        actionsWrapper.style.marginLeft = 'auto';
        actionsWrapper.style.alignItems = 'center';

        const settingsBtn = actionsWrapper.createEl('button', { cls: 'wb-panel-settings-toggle' });
        setIcon(settingsBtn, 'settings');
        settingsBtn.setAttribute('aria-label', '設定を開く');

        const closeBtn = actionsWrapper.createEl('button', { cls: 'wb-panel-close-btn' });
        setIcon(closeBtn, 'x');
        closeBtn.setAttribute('aria-label', 'ボードを閉じる');
        closeBtn.onclick = () => this.close();

        // --- リサイズハンドル（右端） ---
        const resizeHandleRight = document.createElement('div');
        resizeHandleRight.className = 'wb-panel-resize-handle wb-panel-resize-handle-right';
        modalEl.appendChild(resizeHandleRight);
        let isResizingRight = false;
        let startXRight = 0;
        let startWidthRight = 0;
        let scheduledResizeRight = false;
        let pendingWidthRight: number | null = null;
        const onMouseMoveRight = (e: MouseEvent) => {
            if (!isResizingRight) return;
            const dx = e.clientX - startXRight;
            const newWidth = Math.max(200, startWidthRight + dx);
            pendingWidthRight = newWidth;
            if (!scheduledResizeRight) {
                scheduledResizeRight = true;
                requestAnimationFrame(() => {
                    if (pendingWidthRight !== null) {
                        modalEl.style.width = pendingWidthRight + 'px';
                    }
                    scheduledResizeRight = false;
                });
            }
        };
        const onMouseUpRight = async (e: MouseEvent) => {
            if (!isResizingRight) return;
            isResizingRight = false;
            document.body.style.cursor = '';
            modalEl.classList.remove('no-transition');
            const finalWidthPx = modalEl.offsetWidth;
            const vw = finalWidthPx / window.innerWidth * 100;
            this.currentCustomWidth = vw;
            this.currentBoardConfig.customWidth = vw;
            const boardToUpdate = this.plugin.settings.boards.find((b) => b.id === this.currentBoardId);
            if (boardToUpdate) {
                boardToUpdate.customWidth = vw;
                await this.plugin.saveSettings(this.currentBoardId);
            }
            document.removeEventListener('mousemove', onMouseMoveRight);
            document.removeEventListener('mouseup', onMouseUpRight);
        };
        resizeHandleRight.addEventListener('mousedown', (e: MouseEvent) => {
            isResizingRight = true;
            startXRight = e.clientX;
            startWidthRight = modalEl.offsetWidth;
            document.body.style.cursor = 'ew-resize';
            modalEl.classList.add('no-transition');
            document.addEventListener('mousemove', onMouseMoveRight);
            document.addEventListener('mouseup', onMouseUpRight);
            e.preventDefault();
        });

        // --- リサイズハンドル（左端） ---
        const resizeHandleLeft = document.createElement('div');
        resizeHandleLeft.className = 'wb-panel-resize-handle wb-panel-resize-handle-left';
        modalEl.insertBefore(resizeHandleLeft, modalEl.firstChild);
        let isResizingLeft = false;
        let startXLeft = 0;
        let startWidthLeft = 0;
        let scheduledResizeLeft = false;
        let pendingWidthLeft: number | null = null;
        const onMouseMoveLeft = (e: MouseEvent) => {
            if (!isResizingLeft) return;
            const dx = e.clientX - startXLeft;
            const newWidth = Math.max(200, startWidthLeft - dx);
            pendingWidthLeft = newWidth;
            if (!scheduledResizeLeft) {
                scheduledResizeLeft = true;
                requestAnimationFrame(() => {
                    if (pendingWidthLeft !== null) {
                        modalEl.style.width = pendingWidthLeft + 'px';
                    }
                    scheduledResizeLeft = false;
                });
            }
        };
        const onMouseUpLeft = async (e: MouseEvent) => {
            if (!isResizingLeft) return;
            isResizingLeft = false;
            document.body.style.cursor = '';
            modalEl.classList.remove('no-transition');
            const finalWidthPx = modalEl.offsetWidth;
            const vw = (finalWidthPx / window.innerWidth) * 100;
            this.currentCustomWidth = vw;
            this.currentBoardConfig.customWidth = vw;
            const boardToUpdate = this.plugin.settings.boards.find(b => b.id === this.currentBoardId);
            if (boardToUpdate) {
                boardToUpdate.customWidth = vw;
                await this.plugin.saveSettings(this.currentBoardId);
            }
            document.removeEventListener('mousemove', onMouseMoveLeft);
            document.removeEventListener('mouseup', onMouseUpLeft);
        };
        resizeHandleLeft.addEventListener('mousedown', (e) => {
            isResizingLeft = true;
            startXLeft = e.clientX;
            startWidthLeft = modalEl.offsetWidth;
            document.body.style.cursor = 'ew-resize';
            modalEl.classList.add('no-transition');
            e.preventDefault();
            document.addEventListener('mousemove', onMouseMoveLeft);
            document.addEventListener('mouseup', onMouseUpLeft);
        });

        // --- 統合された設定パネル (初期状態は非表示) ---
        const settingsPanelEl = contentEl.createDiv({ cls: 'wb-settings-panel' });
        settingsPanelEl.hide();

        // --- 表示設定アコーディオン ---
        const displayAccordion = settingsPanelEl.createDiv({ cls: 'wb-settings-accordion' });
        const displayHeader = displayAccordion.createDiv({ cls: 'wb-settings-accordion-header' });
        const displayIcon = displayHeader.createSpan({ cls: 'wb-settings-accordion-icon' });
        displayIcon.setText('▶');
        displayHeader.appendText('表示設定');
        const displayBody = displayAccordion.createDiv({ cls: 'wb-settings-accordion-body' });
        displayBody.style.display = 'none';

        // --- ウィジェット設定アコーディオン ---
        const widgetAccordion = settingsPanelEl.createDiv({ cls: 'wb-settings-accordion' });
        const widgetHeader = widgetAccordion.createDiv({ cls: 'wb-settings-accordion-header' });
        const widgetIcon = widgetHeader.createSpan({ cls: 'wb-settings-accordion-icon' });
        widgetIcon.setText('▶');
        widgetHeader.appendText('ウィジェット設定');
        const widgetBody = widgetAccordion.createDiv({ cls: 'wb-settings-accordion-body' });
        widgetBody.style.display = 'none';

        // --- アコーディオン開閉イベント ---
        displayHeader.addEventListener('click', () => {
            const isOpen = displayAccordion.classList.toggle('open');
            displayIcon.style.transform = isOpen ? 'rotate(90deg)' : '';
            displayBody.style.display = isOpen ? 'block' : 'none';
        });
        widgetHeader.addEventListener('click', () => {
            const isOpen = widgetAccordion.classList.toggle('open');
            widgetIcon.style.transform = isOpen ? 'rotate(90deg)' : '';
            widgetBody.style.display = isOpen ? 'block' : 'none';
        });

        // --- 表示設定アコーディオン内に本来のロジックを移動 ---
        const panelHeader = displayBody.createDiv({ cls: 'wb-settings-panel-header' });
        panelHeader.createEl('h4', { text: 'ボード設定' });
        const doneBtn = panelHeader.createEl('button', { text: '完了' });

        const displayControlsContainer = displayBody.createDiv({ cls: 'wb-display-controls-container' });
        this.modeButtons = [];
        const modeGroups = [
            { label: '左パネル', modes: [WidgetBoardModal.MODES.LEFT_THIRD, WidgetBoardModal.MODES.LEFT_HALF, WidgetBoardModal.MODES.LEFT_TWO_THIRD] },
            { label: '中央パネル', modes: [WidgetBoardModal.MODES.CENTER_THIRD, WidgetBoardModal.MODES.CENTER_HALF] },
            { label: '右パネル', modes: [WidgetBoardModal.MODES.RIGHT_THIRD, WidgetBoardModal.MODES.RIGHT_HALF, WidgetBoardModal.MODES.RIGHT_TWO_THIRD] },
            { label: 'カスタム', modes: [WidgetBoardModal.MODES.CUSTOM_WIDTH] }
        ];
        let customWidthAnchorBtnContainer = displayControlsContainer.createDiv({ cls: 'custom-width-anchor-btns' });
        customWidthAnchorBtnContainer.style.display = this.currentMode === WidgetBoardModal.MODES.CUSTOM_WIDTH ? '' : 'none';

        // --- モードボタン生成 ---
        this.modeButtons = modeGroups.flatMap((group, groupIdx) => {
            const groupDiv = displayControlsContainer.createDiv({ cls: 'wb-mode-group' });
            groupDiv.createEl('span', { text: group.label, cls: 'wb-mode-group-label' });
            const buttons = group.modes.map(modeClass => {
                let buttonText = '';
                if (modeClass === WidgetBoardModal.MODES.RIGHT_THIRD) buttonText = '右パネル（33vw）';
                else if (modeClass === WidgetBoardModal.MODES.RIGHT_HALF) buttonText = '右パネル（50vw）';
                else if (modeClass === WidgetBoardModal.MODES.RIGHT_TWO_THIRD) buttonText = '右パネル（66vw）';
                else if (modeClass === WidgetBoardModal.MODES.LEFT_TWO_THIRD) buttonText = '左パネル（66vw）';
                else if (modeClass === WidgetBoardModal.MODES.LEFT_HALF) buttonText = '左パネル（50vw）';
                else if (modeClass === WidgetBoardModal.MODES.LEFT_THIRD) buttonText = '左パネル（33vw）';
                else if (modeClass === WidgetBoardModal.MODES.CENTER_HALF) buttonText = '中央パネル（50vw）';
                else if (modeClass === WidgetBoardModal.MODES.CENTER_THIRD) buttonText = '中央パネル（33vw）';
                else if (modeClass === WidgetBoardModal.MODES.CUSTOM_WIDTH) buttonText = 'カスタム幅';

                const button = groupDiv.createEl('button', { text: buttonText });
                button.dataset.mode = modeClass;
                button.onClickEvent(async () => {
                    this.applyMode(modeClass);
                    const boardToUpdate = this.plugin.settings.boards.find(b => b.id === this.currentBoardId);
                    if (boardToUpdate) {
                        boardToUpdate.defaultMode = modeClass;
                        await this.plugin.saveSettings(this.currentBoardId);
                    }
                    customWidthAnchorBtnContainer.style.display = modeClass === WidgetBoardModal.MODES.CUSTOM_WIDTH ? '' : 'none';
                });
                return button;
            });
            if (groupIdx < modeGroups.length - 1) {
                displayControlsContainer.createEl('span', { text: '', cls: 'wb-mode-group-gap' });
            }
            return buttons;
        });

        const anchors: Array<{ key: 'left' | 'center' | 'right', label: string }> = [
            { key: 'left', label: '左' }, { key: 'center', label: '中央' }, { key: 'right', label: '右' }
        ];
        anchors.forEach(anchorObj => {
            const anchorBtn = customWidthAnchorBtnContainer.createEl('button', { text: anchorObj.label });
            anchorBtn.classList.toggle('active', this.currentBoardConfig.customWidthAnchor === anchorObj.key || (!this.currentBoardConfig.customWidthAnchor && anchorObj.key === 'right'));
            anchorBtn.onclick = async () => {
                this.currentBoardConfig.customWidthAnchor = anchorObj.key;
                const boardToUpdate = this.plugin.settings.boards.find(b => b.id === this.currentBoardId);
                if (boardToUpdate) {
                    boardToUpdate.customWidthAnchor = anchorObj.key;
                    await this.plugin.saveSettings(this.currentBoardId);
                }
                Array.from(customWidthAnchorBtnContainer.children).forEach(btn => btn.classList.remove('active'));
                anchorBtn.classList.add('active');
                this.applyMode(WidgetBoardModal.MODES.CUSTOM_WIDTH);
            };
        });

        // --- ウィジェット設定アコーディオン内にウィジェット追加ボタンのみ配置 ---
        const addWidgetContainer = widgetBody.createDiv({ cls: 'wb-add-widget-container' });
        const addWidgetBtn = addWidgetContainer.createEl('button', { text: '＋ ウィジェット追加', cls: 'wb-add-widget-btn' });
        addWidgetBtn.onclick = () => {
            new AddWidgetModal(this.plugin.app, this.plugin, this.currentBoardId, () => {
                const widgetContainerEl = this.contentEl.querySelector('.wb-widget-container');
                if (widgetContainerEl instanceof HTMLElement) {
                    this.loadWidgets(widgetContainerEl);
                }
            }).open();
        };

        // --- 設定パネルの開閉と編集モードを切り替える ---
        const toggleSettings = () => {
            this.isEditMode = !this.isEditMode;
            settingsBtn.classList.toggle('active', this.isEditMode);

            if (this.isEditMode) {
                settingsPanelEl.show();
            } else {
                settingsPanelEl.hide();
            }

            const widgetContainerEl = this.contentEl.querySelector('.wb-widget-container');
            if (widgetContainerEl instanceof HTMLElement) {
                widgetContainerEl.classList.toggle('is-editing', this.isEditMode);
                this.loadWidgets(widgetContainerEl);
            }
        };

        settingsBtn.onclick = toggleSettings;
        doneBtn.onclick = toggleSettings;

        // --- ウィジェットコンテナ ---
        const widgetContainerEl = contentEl.createDiv({ cls: 'wb-widget-container' });
        this.loadWidgets(widgetContainerEl);

        this.uiWidgetReferences.forEach((widgetInstance) => {
            if (typeof (widgetInstance as any).handleShow === 'function') {
                (widgetInstance as any).handleShow();
            }
        });

        this.updateModeButtonsActiveState();

        setTimeout(() => {
            const searchInput = this.contentEl.querySelector('.wb-page-search-bar-input') as HTMLInputElement | null;
            if (searchInput) {
                searchInput.addEventListener('focus', (e) => {
                    if ((window as any).__WB_MEMO_EDITING__) {
                        e.preventDefault();
                        searchInput.blur();
                    }
                });
            }
        }, 0);

        requestAnimationFrame(() => {
            modalEl.classList.add('is-open');
        });
    }

    /**
     * ボード内のウィジェットをすべてロード
     * @param container ウィジェット配置先の要素
     */
    loadWidgets(container: HTMLElement) {
        const boardInGlobal = this.plugin.settings.boards.find(b => b.id === this.currentBoardId);
        const widgetsToLoad = boardInGlobal ? boardInGlobal.widgets : this.currentBoardConfig.widgets;
        const newOrder = widgetsToLoad.map(w => w.id);
        // 差分描画: ID順序が同じなら並び替えだけ
        if (
            this.lastWidgetOrder.length === newOrder.length &&
            this.lastWidgetOrder.every((id, i) => id === newOrder[i]) === false &&
            container.children.length === newOrder.length
        ) {
            newOrder.forEach((id, idx) => {
                const node = Array.from(container.children).find(
                    el => (el as HTMLElement).dataset && (el as HTMLElement).dataset.widgetId === id
                );
                if (node) container.appendChild(node);
            });
            this.lastWidgetOrder = [...newOrder];
            return;
        }
        // それ以外は全再描画
        container.empty();
        this.uiWidgetReferences = [];
        if (!widgetsToLoad || widgetsToLoad.length === 0) {
            container.createEl('p', { text: 'このボードに表示するウィジェットがありません。' + (this.isEditMode ? '「ウィジェット追加」から追加してください。' : '設定を開いてウィジェットを追加してください。') });
            this.lastWidgetOrder = [];
            return;
        }
        // --- Lazy Load & 非同期描画 ---
        const observer = new IntersectionObserver((entries, obs) => {
            entries.forEach(entry => {
                if (entry.isIntersecting) {
                    const wrapper = entry.target as HTMLElement;
                    const widgetId = wrapper.dataset.widgetId;
                    const widgetConfig = widgetsToLoad.find(w => w.id === widgetId);
                    if (!widgetConfig) return;
                    // 既に生成済みならスキップ
                    if (wrapper.dataset.loaded === '1') return;
                    const WidgetClass = registeredWidgetImplementations.get(widgetConfig.type) as (new () => WidgetImplementation) | undefined;
                    if (WidgetClass) {
                        // 重いウィジェットはsetTimeoutで遅延描画
                        const isHeavy = ['pomodoro', 'calendar', 'recent-notes'].includes(widgetConfig.type);
                        const createWidget = () => {
                            try {
                                const widgetInstance = new WidgetClass();
                                const widgetElement = widgetInstance.create(widgetConfig, this.plugin.app, this.plugin);
                                if (this.isEditMode) {
                                    wrapper.empty();
                                    // ここで削除ボタンを再度追加
                                    const deleteBtn = wrapper.createEl('button', { cls: 'wb-widget-delete-btn' });
                                    setIcon(deleteBtn, 'trash');
                                    deleteBtn.onclick = async () => {
                                        if (confirm(`ウィジェット「${widgetConfig.title}」を削除しますか？`)) {
                                            await this.deleteWidget(widgetConfig.id);
                                        }
                                    };
                                    wrapper.appendChild(widgetElement);
                                } else {
                                    wrapper.replaceWith(widgetElement);
                                }
                                this.uiWidgetReferences.push(widgetInstance);
                                wrapper.dataset.loaded = '1';
                                obs.unobserve(wrapper);
                            } catch (e: any) {
                                wrapper.empty();
                                const errDiv = wrapper.createDiv({ cls: 'widget widget-error' });
                                errDiv.createEl('h4', { text: `${widgetConfig.title || '(名称未設定)'} (ロードエラー)` });
                                errDiv.createEl('p', { text: 'このウィジェットの読み込み中にエラーが発生しました。' });
                                errDiv.createEl('p', { text: e.message || '' });
                                obs.unobserve(wrapper);
                            }
                        };
                        if (isHeavy) {
                            setTimeout(createWidget, 0);
                        } else {
                            createWidget();
                        }
                    } else {
                        wrapper.empty();
                        const unknownDiv = wrapper.createDiv({ cls: 'widget widget-unknown' });
                        unknownDiv.createEl('h4', { text: `${widgetConfig.title || '(名称未設定)'} (不明な種類)` });
                        unknownDiv.createEl('p', { text: `ウィジェットの種類 '${widgetConfig.type}' は登録されていません。` });
                        obs.unobserve(wrapper);
                    }
                }
            });
        }, { root: container, rootMargin: '200px' });
<<<<<<< HEAD
        widgetsToLoad.forEach(widgetConfig => {
            // プレースホルダー生成
            let wrapper: HTMLElement;
            if (this.isEditMode) {
                wrapper = container.createDiv({ cls: 'wb-widget-edit-wrapper' });
                wrapper.setAttribute('draggable', 'true');
                wrapper.dataset.widgetId = widgetConfig.id;
                // まず削除ボタンを追加
                const deleteBtn = wrapper.createEl('button', { cls: 'wb-widget-delete-btn' });
                setIcon(deleteBtn, 'trash');
                deleteBtn.onclick = async () => {
                    if (confirm(`ウィジェット「${widgetConfig.title}」を削除しますか？`)) {
                        await this.deleteWidget(widgetConfig.id);
                    }
                };
                // プレースホルダーを追加
                const placeholder = wrapper.createDiv({ cls: 'wb-widget-placeholder' });
                placeholder.setText('Loading...');
                // ドラッグハンドルを追加
                const dragHandle = wrapper.createDiv({ cls: 'wb-widget-drag-handle' });
                setIcon(dragHandle, 'grip-vertical');
            } else {
                wrapper = container.createDiv();
                wrapper.dataset.widgetId = widgetConfig.id;
                wrapper.empty();
                wrapper.createDiv({ cls: 'wb-widget-placeholder', text: 'Loading...' });
=======
        let index = 0;
        const batchSize = 5;
        const processBatch = () => {
            const end = Math.min(index + batchSize, widgetsToLoad.length);
            for (; index < end; index++) {
                const widgetConfig = widgetsToLoad[index];
                let wrapper: HTMLElement;
                if (this.isEditMode) {
                    wrapper = container.createDiv({ cls: 'wb-widget-edit-wrapper' });
                    wrapper.setAttribute('draggable', 'true');
                    wrapper.dataset.widgetId = widgetConfig.id;
                    const deleteBtn = wrapper.createEl('button', { cls: 'wb-widget-delete-btn' });
                    deleteBtn.innerHTML = `<svg xmlns="http://www.w3.org/2000/svg" width="20" height="20" viewBox="0 0 24 24" fill="none" stroke="currentColor" stroke-width="2" stroke-linecap="round" stroke-linejoin="round" class="svg-icon lucide-trash"><polyline points="3 6 5 6 21 6"></polyline><path d="M19 6v14a2 2 0 0 1-2 2H7a2 2 0 0 1-2-2V6m3 0V4a2 2 0 0 1 2-2h2a2 2 0 0 1 2 2v2"></path><line x1="10" y1="11" x2="10" y2="17"></line><line x1="14" y1="11" x2="14" y2="17"></line></svg>`;
                    deleteBtn.onclick = async () => {
                        if (confirm(`ウィジェット「${widgetConfig.title}」を削除しますか？`)) {
                            await this.deleteWidget(widgetConfig.id);
                        }
                    };
                    const placeholder = wrapper.createDiv({ cls: 'wb-widget-placeholder' });
                    placeholder.setText('Loading...');
                    const dragHandle = wrapper.createDiv({ cls: 'wb-widget-drag-handle' });
                    dragHandle.innerHTML = `<svg xmlns=\"http://www.w3.org/2000/svg\" width=\"24\" height=\"24\" viewBox=\"0 0 24 24\" fill=\"none\" stroke=\"currentColor\" stroke-width=\"2\" stroke-linecap=\"round\" stroke-linejoin=\"round\" class=\"svg-icon lucide-grip-vertical\"><circle cx=\"9\" cy=\"12\" r=\"1\"></circle><circle cx=\"9\" cy=\"5\" r=\"1\"></circle><circle cx=\"9\" cy=\"19\" r=\"1\"></circle><circle cx=\"15\" cy=\"12\" r=\"1\"></circle><circle cx=\"15\" cy=\"5\" r=\"1\"></circle><circle cx=\"15\" cy=\"19\" r=\"1\"></circle></svg>`;
                } else {
                    wrapper = container.createDiv();
                    wrapper.dataset.widgetId = widgetConfig.id;
                    wrapper.innerHTML = '<div class="wb-widget-placeholder">Loading...</div>';
                }
                observer.observe(wrapper);
            }
            if (index < widgetsToLoad.length) {
                requestAnimationFrame(processBatch);
            } else {
                if (this.isEditMode) {
                    this.addDragDropListeners(container);
                }
                this.lastWidgetOrder = [...newOrder];
>>>>>>> 0a86191b
            }
        };
        processBatch();
    }

    /**
     * ウィジェットを削除
     * @param widgetId 削除対象ウィジェットID
     */
    private async deleteWidget(widgetId: string) {
        const board = this.plugin.settings.boards.find(b => b.id === this.currentBoardId);
        if (!board) return;

        const widgetIndex = board.widgets.findIndex(w => w.id === widgetId);
        if (widgetIndex > -1) {
            board.widgets.splice(widgetIndex, 1);
            await this.plugin.saveSettings(this.currentBoardId);
            const widgetContainerEl = this.contentEl.querySelector('.wb-widget-container');
            if (widgetContainerEl instanceof HTMLElement) {
                this.loadWidgets(widgetContainerEl);
            }
        }
    }

    private addDragDropListeners(container: HTMLElement) {
        const dragStart = this.handleDragStart.bind(this);
        const dragOver = this.handleDragOver.bind(this);
        const drop = this.handleDrop.bind(this);
        const dragEnd = this.handleDragEnd.bind(this);
        container.addEventListener('dragstart', dragStart);
        container.addEventListener('dragover', dragOver);
        container.addEventListener('drop', drop);
        container.addEventListener('dragend', dragEnd);
        this.dragDropListeners = [
            { type: 'dragstart', handler: dragStart },
            { type: 'dragover', handler: dragOver },
            { type: 'drop', handler: drop },
            { type: 'dragend', handler: dragEnd },
        ];
    }
    private removeDragDropListeners(container: HTMLElement) {
        this.dragDropListeners.forEach(({ type, handler }) => {
            container.removeEventListener(type, handler);
        });
        this.dragDropListeners = [];
    }

    private handleDragStart(e: DragEvent) {
        const target = (e.target as HTMLElement).closest('.wb-widget-edit-wrapper');
        if (target instanceof HTMLElement && e.dataTransfer) {
            this.draggedElement = target;
            e.dataTransfer.effectAllowed = 'move';
            e.dataTransfer.setData('text/plain', target.dataset.widgetId || '');
            setTimeout(() => target.classList.add('is-dragging'), 0);
        }
    }

    private handleDragOver(e: DragEvent) {
        e.preventDefault();
        if (!this.draggedElement) return;

        const container = e.currentTarget as HTMLElement;
        const overElement = (e.target as HTMLElement).closest('.wb-widget-edit-wrapper');

        if (overElement && overElement !== this.draggedElement) {
            const rect = overElement.getBoundingClientRect();
            const isAfter = e.clientY > rect.top + rect.height / 2;
            if (isAfter) {
                container.insertBefore(this.draggedElement, overElement.nextSibling);
            } else {
                container.insertBefore(this.draggedElement, overElement);
            }
        }
    }

    private async handleDrop(e: DragEvent) {
        e.preventDefault();
        if (!this.draggedElement) return;

        this.draggedElement.classList.remove('is-dragging');
        const container = e.currentTarget as HTMLElement;

        const newWidgetOrderIds = Array.from(container.querySelectorAll('.wb-widget-edit-wrapper'))
            .map(el => (el as HTMLElement).dataset.widgetId)
            .filter((id): id is string => !!id);

        // 最新のboardを再取得して順序を上書き
        const boardIndex = this.plugin.settings.boards.findIndex(b => b.id === this.currentBoardId);
        if (boardIndex !== -1) {
            const board = this.plugin.settings.boards[boardIndex];
            const newWidgets = newWidgetOrderIds.map(id => board.widgets.find(w => w.id === id)).filter((w): w is WidgetConfig => !!w);
            board.widgets = newWidgets;
            await this.plugin.saveSettings(this.currentBoardId);
            // 保存後に再描画（競合防止）
            this.updateBoardConfiguration(board);
        }

        this.draggedElement = null;
    }

    private handleDragEnd(e: DragEvent) {
        if (this.draggedElement) {
            this.draggedElement.classList.remove('is-dragging');
            this.draggedElement = null;
        }
    }

    /**
     * 表示モードを適用（パネル幅やクラス切替）
     * @param newModeClass 新しいモードクラス
     */
    applyMode(newModeClass: string) {
        const { modalEl } = this;
        const validModeClasses = Object.values(WidgetBoardModal.MODES) as string[];

        validModeClasses.forEach(cls => modalEl.classList.remove(cls));
        modalEl.classList.remove('custom-width-right', 'custom-width-left', 'custom-width-center');

        if (newModeClass === WidgetBoardModal.MODES.CUSTOM_WIDTH) {
            const anchor = this.currentBoardConfig.customWidthAnchor || 'right';
            modalEl.classList.add(`custom-width-${anchor}`);
            const width = (this.currentBoardConfig.customWidth || 40) + 'vw';
            modalEl.style.width = width;
            modalEl.style.setProperty('--custom-width', width);
            modalEl.style.right = '';
            modalEl.style.left = '';
            modalEl.style.transform = '';
        } else {
            if (validModeClasses.includes(newModeClass)) {
                modalEl.classList.add(newModeClass);
            }
            modalEl.style.width = '';
            modalEl.style.right = '';
            modalEl.style.left = '';
            modalEl.style.transform = '';
        }
        this.currentMode = newModeClass;
        this.updateModeButtonsActiveState();
    }

    private updateModeButtonsActiveState() {
        this.modeButtons.forEach(btn => {
            btn.classList.toggle('active', btn.dataset.mode === this.currentMode);
        });
    }

    /**
     * モーダルを閉じる
     */
    close() {
        if (this.isClosing || !this.isOpen) return; // 多重実行防止
        this.isClosing = true;
        const { modalEl } = this;
        if (this.plugin.widgetBoardModals && this.plugin.widgetBoardModals.has(this.currentBoardId)) {
            this.plugin.widgetBoardModals.delete(this.currentBoardId);
        }
        // --- イベントリスナー解除 ---
        const widgetContainerEl = this.contentEl.querySelector('.wb-widget-container');
        if (widgetContainerEl instanceof HTMLElement) {
            this.removeDragDropListeners(widgetContainerEl);
        }
        modalEl.classList.remove('is-open');
        setTimeout(() => {
            this.onClose();
            const selector = `.widget-board-panel-custom[data-board-id='${this.currentBoardId}']`;
            requestAnimationFrame(() => {
                const fragment = document.createDocumentFragment();
                document.querySelectorAll(selector).forEach(el => {
                    if (el.parentElement === document.body) {
                        fragment.appendChild(el);
                    }
                });
                // dropping the fragment removes the nodes in batch
            });
        }, 300);
        document.body.classList.remove('wb-modal-open');
    }

    /**
     * モーダルが閉じられたときの後処理
     */
    onClose() {
        this.isOpen = false;
        this.isClosing = false;
        this.uiWidgetReferences.forEach(widgetInstance => {
            if (typeof (widgetInstance as any).handleHide === "function") {
                (widgetInstance as any).handleHide();
            }
        });
        const { contentEl } = this;
        contentEl.empty();
        this.uiWidgetReferences = [];
        document.body.classList.remove('wb-modal-open');
    }
}<|MERGE_RESOLUTION|>--- conflicted
+++ resolved
@@ -556,34 +556,6 @@
                 }
             });
         }, { root: container, rootMargin: '200px' });
-<<<<<<< HEAD
-        widgetsToLoad.forEach(widgetConfig => {
-            // プレースホルダー生成
-            let wrapper: HTMLElement;
-            if (this.isEditMode) {
-                wrapper = container.createDiv({ cls: 'wb-widget-edit-wrapper' });
-                wrapper.setAttribute('draggable', 'true');
-                wrapper.dataset.widgetId = widgetConfig.id;
-                // まず削除ボタンを追加
-                const deleteBtn = wrapper.createEl('button', { cls: 'wb-widget-delete-btn' });
-                setIcon(deleteBtn, 'trash');
-                deleteBtn.onclick = async () => {
-                    if (confirm(`ウィジェット「${widgetConfig.title}」を削除しますか？`)) {
-                        await this.deleteWidget(widgetConfig.id);
-                    }
-                };
-                // プレースホルダーを追加
-                const placeholder = wrapper.createDiv({ cls: 'wb-widget-placeholder' });
-                placeholder.setText('Loading...');
-                // ドラッグハンドルを追加
-                const dragHandle = wrapper.createDiv({ cls: 'wb-widget-drag-handle' });
-                setIcon(dragHandle, 'grip-vertical');
-            } else {
-                wrapper = container.createDiv();
-                wrapper.dataset.widgetId = widgetConfig.id;
-                wrapper.empty();
-                wrapper.createDiv({ cls: 'wb-widget-placeholder', text: 'Loading...' });
-=======
         let index = 0;
         const batchSize = 5;
         const processBatch = () => {
@@ -596,7 +568,7 @@
                     wrapper.setAttribute('draggable', 'true');
                     wrapper.dataset.widgetId = widgetConfig.id;
                     const deleteBtn = wrapper.createEl('button', { cls: 'wb-widget-delete-btn' });
-                    deleteBtn.innerHTML = `<svg xmlns="http://www.w3.org/2000/svg" width="20" height="20" viewBox="0 0 24 24" fill="none" stroke="currentColor" stroke-width="2" stroke-linecap="round" stroke-linejoin="round" class="svg-icon lucide-trash"><polyline points="3 6 5 6 21 6"></polyline><path d="M19 6v14a2 2 0 0 1-2 2H7a2 2 0 0 1-2-2V6m3 0V4a2 2 0 0 1 2-2h2a2 2 0 0 1 2 2v2"></path><line x1="10" y1="11" x2="10" y2="17"></line><line x1="14" y1="11" x2="14" y2="17"></line></svg>`;
+                    setIcon(deleteBtn, 'trash');
                     deleteBtn.onclick = async () => {
                         if (confirm(`ウィジェット「${widgetConfig.title}」を削除しますか？`)) {
                             await this.deleteWidget(widgetConfig.id);
@@ -605,11 +577,12 @@
                     const placeholder = wrapper.createDiv({ cls: 'wb-widget-placeholder' });
                     placeholder.setText('Loading...');
                     const dragHandle = wrapper.createDiv({ cls: 'wb-widget-drag-handle' });
-                    dragHandle.innerHTML = `<svg xmlns=\"http://www.w3.org/2000/svg\" width=\"24\" height=\"24\" viewBox=\"0 0 24 24\" fill=\"none\" stroke=\"currentColor\" stroke-width=\"2\" stroke-linecap=\"round\" stroke-linejoin=\"round\" class=\"svg-icon lucide-grip-vertical\"><circle cx=\"9\" cy=\"12\" r=\"1\"></circle><circle cx=\"9\" cy=\"5\" r=\"1\"></circle><circle cx=\"9\" cy=\"19\" r=\"1\"></circle><circle cx=\"15\" cy=\"12\" r=\"1\"></circle><circle cx=\"15\" cy=\"5\" r=\"1\"></circle><circle cx=\"15\" cy=\"19\" r=\"1\"></circle></svg>`;
+                    setIcon(dragHandle, 'grip-vertical');
                 } else {
                     wrapper = container.createDiv();
                     wrapper.dataset.widgetId = widgetConfig.id;
-                    wrapper.innerHTML = '<div class="wb-widget-placeholder">Loading...</div>';
+                    wrapper.empty();
+                wrapper.createDiv({ cls: 'wb-widget-placeholder', text: 'Loading...' });
                 }
                 observer.observe(wrapper);
             }
@@ -620,7 +593,6 @@
                     this.addDragDropListeners(container);
                 }
                 this.lastWidgetOrder = [...newOrder];
->>>>>>> 0a86191b
             }
         };
         processBatch();
